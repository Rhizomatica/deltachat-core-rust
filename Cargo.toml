[package]
name = "deltachat"
version = "1.107.0"
edition = "2021"
license = "MPL-2.0"
rust-version = "1.63"

[profile.dev]
debug = 0
panic = 'abort'
opt-level = 1

[profile.test]
opt-level = 0

# Always optimize dependencies.
# This does not apply to crates in the workspace.
# <https://doc.rust-lang.org/cargo/reference/profiles.html#overrides>
[profile.dev.package."*"]
opt-level = 3

[profile.release]
lto = true
panic = 'abort'

[dependencies]
deltachat_derive = { path = "./deltachat_derive" }
format-flowed = { path = "./format-flowed" }
ratelimit = { path = "./deltachat-ratelimit" }

anyhow = "1"
async-channel = "1.8.0"
async-imap = { git = "https://github.com/async-email/async-imap", branch = "master", default-features = false, features = ["runtime-tokio"] }
async-native-tls = { version = "0.4", default-features = false, features = ["runtime-tokio"] }
<<<<<<< HEAD
async-smtp = { version = "0.6", default-features = false, features = ["smtp-transport", "socks5", "runtime-tokio"] }
async_zip = { version = "0.0.9", default-features = false, features = ["deflate"] }
=======
async-smtp = { version = "0.8", default-features = false, features = ["runtime-tokio"] }
trust-dns-resolver = "0.22"
tokio = { version = "1", features = ["fs", "rt-multi-thread", "macros"] }
tokio-tar = { version = "0.3" } # TODO: integrate tokio into async-tar
>>>>>>> 6c8368fa
backtrace = "0.3"
base64 = "0.21"
bitflags = "1.3"
chrono = { version = "0.4", default-features=false, features = ["clock", "std"] }
email = { git = "https://github.com/deltachat/rust-email", branch = "master" }
encoded-words = { git = "https://github.com/async-email/encoded-words", branch = "master" }
escaper = "0.1"
fast-socks5 = "0.8"
futures = "0.3"
futures-lite = "1.12.0"
hex = "0.4.0"
humansize = "2"
image = { version = "0.24.5", default-features=false, features = ["gif", "jpeg", "ico", "png", "pnm", "webp", "bmp"] }
kamadak-exif = "0.5"
lettre_email = { git = "https://github.com/deltachat/lettre", branch = "master" }
libc = "0.2"
mailparse = "0.14"
native-tls = "0.2"
num-derive = "0.3"
num-traits = "0.2"
num_cpus = "1.15"
once_cell = "1.17.0"
percent-encoding = "2.2"
pgp = { version = "0.9", default-features = false }
pretty_env_logger = { version = "0.4", optional = true }
qrcodegen = "1.7.0"
quick-xml = "0.27"
r2d2 = "0.8"
r2d2_sqlite = "0.20"
rand = "0.8"
regex = "1.7"
reqwest = { version = "0.11.14", features = ["json"] }
rusqlite = { version = "0.27", features = ["sqlcipher"] }
rust-hsluv = "0.1"
sanitize-filename = "0.4"
sendme = { git = "https://github.com/n0-computer/sendme", branch = "main", default-features = false }
serde = { version = "1.0", features = ["derive"] }
serde_json = "1.0"
sha-1 = "0.10"
sha2 = "0.10"
smallvec = "1"
strum = "0.24"
strum_macros = "0.24"
tagger = "4.3.4"
textwrap = "0.16.0"
thiserror = "1"
tokio = { version = "1", features = ["fs", "rt-multi-thread", "macros"] }
tokio-io-timeout = "1.2.0"
tokio-stream = { version = "0.1.11", features = ["fs"] }
tokio-tar = { version = "0.3" } # TODO: integrate tokio into async-tar
toml = "0.7"
trust-dns-resolver = "0.22"
url = "2"
uuid = { version = "1", features = ["serde", "v4"] }

[dev-dependencies]
ansi_term = "0.12.0"
criterion = { version = "0.4.0", features = ["async_tokio"] }
futures-lite = "1.12"
log = "0.4"
pretty_env_logger = "0.4"
proptest = { version = "1", default-features = false, features = ["std"] }
tempfile = "3"
testdir = "0.7.1"
tokio = { version = "1", features = ["parking_lot", "rt-multi-thread", "macros"] }

[workspace]
members = [
  "deltachat-ffi",
  "deltachat_derive",
  "deltachat-jsonrpc",
  "deltachat-rpc-server",
  "deltachat-ratelimit",
  "deltachat-repl",
  "format-flowed",
]

[[example]]
name = "simple"
path = "examples/simple.rs"


[[bench]]
name = "create_account"
harness = false

[[bench]]
name = "contacts"
harness = false

[[bench]]
name = "search_msgs"
harness = false

[[bench]]
name = "receive_emails"
harness = false

[[bench]]
name = "get_chat_msgs"
harness = false

[[bench]]
name = "get_chatlist"
harness = false

[[bench]]
name = "send_events"
harness = false

[features]
default = ["vendored"]
internals = []
vendored = [
  "async-native-tls/vendored",
  "rusqlite/bundled-sqlcipher-vendored-openssl",
  "reqwest/native-tls-vendored"
]

[patch.'https://github.com/n0-computer/sendme']
sendme = { path = "/home/flub/n0/sendme" }<|MERGE_RESOLUTION|>--- conflicted
+++ resolved
@@ -29,18 +29,12 @@
 ratelimit = { path = "./deltachat-ratelimit" }
 
 anyhow = "1"
-async-channel = "1.8.0"
 async-imap = { git = "https://github.com/async-email/async-imap", branch = "master", default-features = false, features = ["runtime-tokio"] }
 async-native-tls = { version = "0.4", default-features = false, features = ["runtime-tokio"] }
-<<<<<<< HEAD
-async-smtp = { version = "0.6", default-features = false, features = ["smtp-transport", "socks5", "runtime-tokio"] }
-async_zip = { version = "0.0.9", default-features = false, features = ["deflate"] }
-=======
 async-smtp = { version = "0.8", default-features = false, features = ["runtime-tokio"] }
 trust-dns-resolver = "0.22"
 tokio = { version = "1", features = ["fs", "rt-multi-thread", "macros"] }
 tokio-tar = { version = "0.3" } # TODO: integrate tokio into async-tar
->>>>>>> 6c8368fa
 backtrace = "0.3"
 base64 = "0.21"
 bitflags = "1.3"
@@ -48,53 +42,52 @@
 email = { git = "https://github.com/deltachat/rust-email", branch = "master" }
 encoded-words = { git = "https://github.com/async-email/encoded-words", branch = "master" }
 escaper = "0.1"
-fast-socks5 = "0.8"
 futures = "0.3"
-futures-lite = "1.12.0"
 hex = "0.4.0"
-humansize = "2"
 image = { version = "0.24.5", default-features=false, features = ["gif", "jpeg", "ico", "png", "pnm", "webp", "bmp"] }
 kamadak-exif = "0.5"
 lettre_email = { git = "https://github.com/deltachat/lettre", branch = "master" }
 libc = "0.2"
 mailparse = "0.14"
 native-tls = "0.2"
+num_cpus = "1.15"
 num-derive = "0.3"
 num-traits = "0.2"
-num_cpus = "1.15"
 once_cell = "1.17.0"
 percent-encoding = "2.2"
 pgp = { version = "0.9", default-features = false }
 pretty_env_logger = { version = "0.4", optional = true }
-qrcodegen = "1.7.0"
 quick-xml = "0.27"
 r2d2 = "0.8"
 r2d2_sqlite = "0.20"
 rand = "0.8"
 regex = "1.7"
-reqwest = { version = "0.11.14", features = ["json"] }
 rusqlite = { version = "0.27", features = ["sqlcipher"] }
 rust-hsluv = "0.1"
 sanitize-filename = "0.4"
 sendme = { git = "https://github.com/n0-computer/sendme", branch = "main", default-features = false }
+serde_json = "1.0"
 serde = { version = "1.0", features = ["derive"] }
-serde_json = "1.0"
 sha-1 = "0.10"
 sha2 = "0.10"
 smallvec = "1"
 strum = "0.24"
 strum_macros = "0.24"
+thiserror = "1"
+toml = "0.7"
+url = "2"
+uuid = { version = "1", features = ["serde", "v4"] }
+fast-socks5 = "0.8"
+humansize = "2"
+qrcodegen = "1.7.0"
 tagger = "4.3.4"
 textwrap = "0.16.0"
-thiserror = "1"
-tokio = { version = "1", features = ["fs", "rt-multi-thread", "macros"] }
+async-channel = "1.8.0"
+futures-lite = "1.12.0"
+tokio-stream = { version = "0.1.11", features = ["fs"] }
 tokio-io-timeout = "1.2.0"
-tokio-stream = { version = "0.1.11", features = ["fs"] }
-tokio-tar = { version = "0.3" } # TODO: integrate tokio into async-tar
-toml = "0.7"
-trust-dns-resolver = "0.22"
-url = "2"
-uuid = { version = "1", features = ["serde", "v4"] }
+reqwest = { version = "0.11.14", features = ["json"] }
+async_zip = { version = "0.0.9", default-features = false, features = ["deflate"] }
 
 [dev-dependencies]
 ansi_term = "0.12.0"
