//! # Chat list module

use crate::chat;
use crate::chat::*;
use crate::constants::*;
use crate::contact::*;
use crate::context::*;
use crate::error::{bail, ensure, Result};
use crate::lot::Lot;
use crate::message::{Message, MessageState, MsgId};
use crate::stock::StockMessage;

/// An object representing a single chatlist in memory.
///
/// Chatlist objects contain chat IDs and, if possible, message IDs belonging to them.
/// The chatlist object is not updated; if you want an update, you have to recreate the object.
///
/// For a **typical chat overview**, the idea is to get the list of all chats via dc_get_chatlist()
/// without any listflags (see below) and to implement a "virtual list" or so
/// (the count of chats is known by chatlist.len()).
///
/// Only for the items that are in view (the list may have several hundreds chats),
/// the UI should call chatlist.get_summary() then.
/// chatlist.get_summary() provides all elements needed for painting the item.
///
/// On a click of such an item, the UI should change to the chat view
/// and get all messages from this view via dc_get_chat_msgs().
/// Again, a "virtual list" is created (the count of messages is known)
/// and for each messages that is scrolled into view, dc_get_msg() is called then.
///
/// Why no listflags?
/// Without listflags, dc_get_chatlist() adds the deaddrop and the archive "link" automatically as needed.
/// The UI can just render these items differently then. Although the deaddrop link is currently always the
/// first entry and only present on new messages, there is the rough idea that it can be optionally always
/// present and sorted into the list by date. Rendering the deaddrop in the described way
/// would not add extra work in the UI then.
#[derive(Debug)]
pub struct Chatlist {
    /// Stores pairs of `chat_id, message_id`
    ids: Vec<(ChatId, MsgId)>,
}

impl Chatlist {
    /// Get a list of chats.
    /// The list can be filtered by query parameters.
    ///
    /// The list is already sorted and starts with the most recent chat in use.
    /// The sorting takes care of invalid sending dates, drafts and chats without messages.
    /// Clients should not try to re-sort the list as this would be an expensive action
    /// and would result in inconsistencies between clients.
    ///
    /// To get information about each entry, use eg. chatlist.get_summary().
    ///
    /// By default, the function adds some special entries to the list.
    /// These special entries can be identified by the ID returned by chatlist.get_chat_id():
    /// - DC_CHAT_ID_DEADDROP (1) - this special chat is present if there are
    ///   messages from addresses that have no relationship to the configured account.
    ///   The last of these messages is represented by DC_CHAT_ID_DEADDROP and you can retrieve details
    ///   about it with chatlist.get_msg_id(). Typically, the UI asks the user "Do you want to chat with NAME?"
    ///   and offers the options "Yes" (call dc_create_chat_by_msg_id()), "Never" (call dc_block_contact())
    ///   or "Not now".
    ///   The UI can also offer a "Close" button that calls dc_marknoticed_contact() then.
    /// - DC_CHAT_ID_ARCHIVED_LINK (6) - this special chat is present if the user has
    ///   archived *any* chat using dc_set_chat_visibility(). The UI should show a link as
    ///   "Show archived chats", if the user clicks this item, the UI should show a
    ///   list of all archived chats that can be created by this function hen using
    ///   the DC_GCL_ARCHIVED_ONLY flag.
    /// - DC_CHAT_ID_ALLDONE_HINT (7) - this special chat is present
    ///   if DC_GCL_ADD_ALLDONE_HINT is added to listflags
    ///   and if there are only archived chats.
    ///
    /// The `listflags` is a combination of flags:
    /// - if the flag DC_GCL_ARCHIVED_ONLY is set, only archived chats are returned.
    ///   if DC_GCL_ARCHIVED_ONLY is not set, only unarchived chats are returned and
    ///   the pseudo-chat DC_CHAT_ID_ARCHIVED_LINK is added if there are *any* archived
    ///   chats
    /// - the flag DC_GCL_FOR_FORWARDING sorts "Saved messages" to the top of the chatlist
    ///   and hides the device-chat,
    //    typically used on forwarding, may be combined with DC_GCL_NO_SPECIALS
    /// - if the flag DC_GCL_NO_SPECIALS is set, deaddrop and archive link are not added
    ///   to the list (may be used eg. for selecting chats on forwarding, the flag is
    ///   not needed when DC_GCL_ARCHIVED_ONLY is already set)
    /// - if the flag DC_GCL_ADD_ALLDONE_HINT is set, DC_CHAT_ID_ALLDONE_HINT
    ///   is added as needed.
    /// `query`: An optional query for filtering the list. Only chats matching this query
    ///     are returned.
    /// `query_contact_id`: An optional contact ID for filtering the list. Only chats including this contact ID
    ///     are returned.
    pub async fn try_load(
        context: &Context,
        listflags: usize,
        query: Option<&str>,
        query_contact_id: Option<u32>,
    ) -> Result<Self> {
        let flag_archived_only = 0 != listflags & DC_GCL_ARCHIVED_ONLY;
        let flag_for_forwarding = 0 != listflags & DC_GCL_FOR_FORWARDING;
        let flag_no_specials = 0 != listflags & DC_GCL_NO_SPECIALS;
        let flag_add_alldone_hint = 0 != listflags & DC_GCL_ADD_ALLDONE_HINT;

        // Note that we do not emit DC_EVENT_MSGS_MODIFIED here even if some
<<<<<<< HEAD
        // messages get hidden to avoid reloading the same chatlist.
        if let Err(err) = hide_device_expired_messages(context).await {
=======
        // messages get deleted to avoid reloading the same chatlist.
        if let Err(err) = delete_device_expired_messages(context) {
>>>>>>> 3ee81cbe
            warn!(context, "Failed to hide expired messages: {}", err);
        }

        let mut add_archived_link_item = false;

        let process_row = |row: &rusqlite::Row| {
            let chat_id: ChatId = row.get(0)?;
            let msg_id: MsgId = row.get(1).unwrap_or_default();
            Ok((chat_id, msg_id))
        };

        let process_rows = |rows: rusqlite::MappedRows<_>| {
            rows.collect::<std::result::Result<Vec<_>, _>>()
                .map_err(Into::into)
        };

        let skip_id = if flag_for_forwarding {
            chat::lookup_by_contact_id(context, DC_CONTACT_ID_DEVICE)
                .await
                .unwrap_or_default()
                .0
        } else {
            ChatId::new(0)
        };

        // select with left join and minimum:
        //
        // - the inner select must use `hidden` and _not_ `m.hidden`
        //   which would refer the outer select and take a lot of time
        // - `GROUP BY` is needed several messages may have the same
        //   timestamp
        // - the list starts with the newest chats
        //
        // nb: the query currently shows messages from blocked
        // contacts in groups.  however, for normal-groups, this is
        // okay as the message is also returned by dc_get_chat_msgs()
        // (otherwise it would be hard to follow conversations, wa and
        // tg do the same) for the deaddrop, however, they should
        // really be hidden, however, _currently_ the deaddrop is not
        // shown at all permanent in the chatlist.
        let mut ids = if let Some(query_contact_id) = query_contact_id {
            // show chats shared with a given contact
            context.sql.query_map(
                "SELECT c.id, m.id
                 FROM chats c
                 LEFT JOIN msgs m
                        ON c.id=m.chat_id
                       AND m.timestamp=(
                               SELECT MAX(timestamp)
                                 FROM msgs
                                WHERE chat_id=c.id
                                  AND (hidden=0 OR state=?1))
                 WHERE c.id>9
                   AND c.blocked=0
                   AND c.id IN(SELECT chat_id FROM chats_contacts WHERE contact_id=?2)
                 GROUP BY c.id
                 ORDER BY c.archived=?3 DESC, IFNULL(m.timestamp,c.created_timestamp) DESC, m.id DESC;",
                paramsv![MessageState::OutDraft, query_contact_id as i32, ChatVisibility::Pinned],
                process_row,
                process_rows,
<<<<<<< HEAD
            ).await?
        } else if 0 != listflags & DC_GCL_ARCHIVED_ONLY {
=======
            )?
        } else if flag_archived_only {
>>>>>>> 3ee81cbe
            // show archived chats
            // (this includes the archived device-chat; we could skip it,
            // however, then the number of archived chats do not match, which might be even more irritating.
            // and adapting the number requires larger refactorings and seems not to be worth the effort)
            context
                .sql
                .query_map(
                    "SELECT c.id, m.id
                 FROM chats c
                 LEFT JOIN msgs m
                        ON c.id=m.chat_id
                       AND m.timestamp=(
                               SELECT MAX(timestamp)
                                 FROM msgs
                                WHERE chat_id=c.id
                                  AND (hidden=0 OR state=?))
                 WHERE c.id>9
                   AND c.blocked=0
                   AND c.archived=1
                 GROUP BY c.id
                 ORDER BY IFNULL(m.timestamp,c.created_timestamp) DESC, m.id DESC;",
                    paramsv![MessageState::OutDraft],
                    process_row,
                    process_rows,
                )
                .await?
        } else if let Some(query) = query {
            let query = query.trim().to_string();
            ensure!(!query.is_empty(), "missing query");

            // allow searching over special names that may change at any time
            // when the ui calls set_stock_translation()
            if let Err(err) = update_special_chat_names(context).await {
                warn!(context, "cannot update special chat names: {:?}", err)
            }

            let str_like_cmd = format!("%{}%", query);
            context
                .sql
                .query_map(
                    "SELECT c.id, m.id
                 FROM chats c
                 LEFT JOIN msgs m
                        ON c.id=m.chat_id
                       AND m.timestamp=(
                               SELECT MAX(timestamp)
                                 FROM msgs
                                WHERE chat_id=c.id
                                  AND (hidden=0 OR state=?1))
                 WHERE c.id>9 AND c.id!=?2
                   AND c.blocked=0
                   AND c.name LIKE ?3
                 GROUP BY c.id
                 ORDER BY IFNULL(m.timestamp,c.created_timestamp) DESC, m.id DESC;",
                    paramsv![MessageState::OutDraft, skip_id, str_like_cmd],
                    process_row,
                    process_rows,
                )
                .await?
        } else {
            //  show normal chatlist
            let sort_id_up = if flag_for_forwarding {
                chat::lookup_by_contact_id(context, DC_CONTACT_ID_SELF)
                    .await
                    .unwrap_or_default()
                    .0
            } else {
                ChatId::new(0)
            };
            let mut ids = context.sql.query_map(
                "SELECT c.id, m.id
                 FROM chats c
                 LEFT JOIN msgs m
                        ON c.id=m.chat_id
                       AND m.timestamp=(
                               SELECT MAX(timestamp)
                                 FROM msgs
                                WHERE chat_id=c.id
                                  AND (hidden=0 OR state=?1))
                 WHERE c.id>9 AND c.id!=?2
                   AND c.blocked=0
                   AND NOT c.archived=?3
                 GROUP BY c.id
                 ORDER BY c.id=?4 DESC, c.archived=?5 DESC, IFNULL(m.timestamp,c.created_timestamp) DESC, m.id DESC;",
                paramsv![MessageState::OutDraft, skip_id, ChatVisibility::Archived, sort_id_up, ChatVisibility::Pinned],
                process_row,
                process_rows,
<<<<<<< HEAD
            ).await?;
            if 0 == listflags & DC_GCL_NO_SPECIALS {
                if let Some(last_deaddrop_fresh_msg_id) = get_last_deaddrop_fresh_msg(context).await
                {
                    if 0 == listflags & DC_GCL_FOR_FORWARDING {
=======
            )?;
            if !flag_no_specials {
                if let Some(last_deaddrop_fresh_msg_id) = get_last_deaddrop_fresh_msg(context) {
                    if !flag_for_forwarding {
>>>>>>> 3ee81cbe
                        ids.insert(
                            0,
                            (ChatId::new(DC_CHAT_ID_DEADDROP), last_deaddrop_fresh_msg_id),
                        );
                    }
                }
                add_archived_link_item = true;
            }
            ids
        };

<<<<<<< HEAD
        if add_archived_link_item && dc_get_archived_cnt(context).await > 0 {
            if ids.is_empty() && 0 != listflags & DC_GCL_ADD_ALLDONE_HINT {
=======
        if add_archived_link_item && dc_get_archived_cnt(context) > 0 {
            if ids.is_empty() && flag_add_alldone_hint {
>>>>>>> 3ee81cbe
                ids.push((ChatId::new(DC_CHAT_ID_ALLDONE_HINT), MsgId::new(0)));
            }
            ids.push((ChatId::new(DC_CHAT_ID_ARCHIVED_LINK), MsgId::new(0)));
        }

        Ok(Chatlist { ids })
    }

    /// Find out the number of chats.
    pub fn len(&self) -> usize {
        self.ids.len()
    }

    /// Returns true if chatlist is empty.
    pub fn is_empty(&self) -> bool {
        self.ids.is_empty()
    }

    /// Get a single chat ID of a chatlist.
    ///
    /// To get the message object from the message ID, use dc_get_chat().
    pub fn get_chat_id(&self, index: usize) -> ChatId {
        match self.ids.get(index) {
            Some((chat_id, _msg_id)) => *chat_id,
            None => ChatId::new(0),
        }
    }

    /// Get a single message ID of a chatlist.
    ///
    /// To get the message object from the message ID, use dc_get_msg().
    pub fn get_msg_id(&self, index: usize) -> Result<MsgId> {
        match self.ids.get(index) {
            Some((_chat_id, msg_id)) => Ok(*msg_id),
            None => bail!("Chatlist index out of range"),
        }
    }

    /// Get a summary for a chatlist index.
    ///
    /// The summary is returned by a dc_lot_t object with the following fields:
    ///
    /// - dc_lot_t::text1: contains the username or the strings "Me", "Draft" and so on.
    ///   The string may be colored by having a look at text1_meaning.
    ///   If there is no such name or it should not be displayed, the element is NULL.
    /// - dc_lot_t::text1_meaning: one of DC_TEXT1_USERNAME, DC_TEXT1_SELF or DC_TEXT1_DRAFT.
    ///   Typically used to show dc_lot_t::text1 with different colors. 0 if not applicable.
    /// - dc_lot_t::text2: contains an excerpt of the message text or strings as
    ///   "No messages".  May be NULL of there is no such text (eg. for the archive link)
    /// - dc_lot_t::timestamp: the timestamp of the message.  0 if not applicable.
    /// - dc_lot_t::state: The state of the message as one of the DC_STATE_* constants (see #dc_msg_get_state()).
    //    0 if not applicable.
    pub async fn get_summary(&self, context: &Context, index: usize, chat: Option<&Chat>) -> Lot {
        // The summary is created by the chat, not by the last message.
        // This is because we may want to display drafts here or stuff as
        // "is typing".
        // Also, sth. as "No messages" would not work if the summary comes from a message.
        let mut ret = Lot::new();

        let (chat_id, lastmsg_id) = match self.ids.get(index) {
            Some(ids) => ids,
            None => {
                ret.text2 = Some("ErrBadChatlistIndex".to_string());
                return ret;
            }
        };

        let chat_loaded: Chat;
        let chat = if let Some(chat) = chat {
            chat
<<<<<<< HEAD
        } else if let Ok(chat) = Chat::load_from_db(context, self.ids[index].0).await {
=======
        } else if let Ok(chat) = Chat::load_from_db(context, *chat_id) {
>>>>>>> 3ee81cbe
            chat_loaded = chat;
            &chat_loaded
        } else {
            return ret;
        };

        let mut lastcontact = None;

<<<<<<< HEAD
        let lastmsg = if let Ok(lastmsg) = Message::load_from_db(context, lastmsg_id).await {
=======
        let lastmsg = if let Ok(lastmsg) = Message::load_from_db(context, *lastmsg_id) {
>>>>>>> 3ee81cbe
            if lastmsg.from_id != DC_CONTACT_ID_SELF
                && (chat.typ == Chattype::Group || chat.typ == Chattype::VerifiedGroup)
            {
                lastcontact = Contact::load_from_db(context, lastmsg.from_id).await.ok();
            }

            Some(lastmsg)
        } else {
            None
        };

        if chat.id.is_archived_link() {
            ret.text2 = None;
        } else if lastmsg.is_none() || lastmsg.as_ref().unwrap().from_id == DC_CONTACT_ID_UNDEFINED
        {
            ret.text2 = Some(
                context
                    .stock_str(StockMessage::NoMessages)
                    .await
                    .to_string(),
            );
        } else {
            ret.fill(&mut lastmsg.unwrap(), chat, lastcontact.as_ref(), context)
                .await;
        }

        ret
    }

    pub fn get_index_for_id(&self, id: ChatId) -> Option<usize> {
        self.ids.iter().position(|(chat_id, _)| chat_id == &id)
    }
}

/// Returns the number of archived chats
pub async fn dc_get_archived_cnt(context: &Context) -> u32 {
    context
        .sql
        .query_get_value(
            context,
            "SELECT COUNT(*) FROM chats WHERE blocked=0 AND archived=1;",
            paramsv![],
        )
        .await
        .unwrap_or_default()
}

async fn get_last_deaddrop_fresh_msg(context: &Context) -> Option<MsgId> {
    // We have an index over the state-column, this should be
    // sufficient as there are typically only few fresh messages.
    context
        .sql
        .query_get_value(
            context,
            concat!(
                "SELECT m.id",
                " FROM msgs m",
                " LEFT JOIN chats c",
                "        ON c.id=m.chat_id",
                " WHERE m.state=10",
                "   AND m.hidden=0",
                "   AND c.blocked=2",
                " ORDER BY m.timestamp DESC, m.id DESC;"
            ),
            paramsv![],
        )
        .await
}

#[cfg(test)]
mod tests {
    use super::*;

    use crate::test_utils::*;

    #[async_std::test]
    async fn test_try_load() {
        let t = dummy_context().await;
        let chat_id1 = create_group_chat(&t.ctx, VerifiedStatus::Unverified, "a chat")
            .await
            .unwrap();
        let chat_id2 = create_group_chat(&t.ctx, VerifiedStatus::Unverified, "b chat")
            .await
            .unwrap();
        let chat_id3 = create_group_chat(&t.ctx, VerifiedStatus::Unverified, "c chat")
            .await
            .unwrap();

        // check that the chatlist starts with the most recent message
        let chats = Chatlist::try_load(&t.ctx, 0, None, None).await.unwrap();
        assert_eq!(chats.len(), 3);
        assert_eq!(chats.get_chat_id(0), chat_id3);
        assert_eq!(chats.get_chat_id(1), chat_id2);
        assert_eq!(chats.get_chat_id(2), chat_id1);

        // drafts are sorted to the top
        let mut msg = Message::new(Viewtype::Text);
        msg.set_text(Some("hello".to_string()));
        chat_id2.set_draft(&t.ctx, Some(&mut msg)).await;
        let chats = Chatlist::try_load(&t.ctx, 0, None, None).await.unwrap();
        assert_eq!(chats.get_chat_id(0), chat_id2);

        // check chatlist query and archive functionality
        let chats = Chatlist::try_load(&t.ctx, 0, Some("b"), None)
            .await
            .unwrap();
        assert_eq!(chats.len(), 1);

        let chats = Chatlist::try_load(&t.ctx, DC_GCL_ARCHIVED_ONLY, None, None)
            .await
            .unwrap();
        assert_eq!(chats.len(), 0);

        chat_id1
            .set_visibility(&t.ctx, ChatVisibility::Archived)
            .await
            .ok();
        let chats = Chatlist::try_load(&t.ctx, DC_GCL_ARCHIVED_ONLY, None, None)
            .await
            .unwrap();
        assert_eq!(chats.len(), 1);
    }

    #[async_std::test]
    async fn test_sort_self_talk_up_on_forward() {
        let t = dummy_context().await;
        t.ctx.update_device_chats().await.unwrap();
        create_group_chat(&t.ctx, VerifiedStatus::Unverified, "a chat")
            .await
            .unwrap();

        let chats = Chatlist::try_load(&t.ctx, 0, None, None).await.unwrap();
        assert!(chats.len() == 3);
        assert!(!Chat::load_from_db(&t.ctx, chats.get_chat_id(0))
            .await
            .unwrap()
            .is_self_talk());

        let chats = Chatlist::try_load(&t.ctx, DC_GCL_FOR_FORWARDING, None, None)
            .await
            .unwrap();
        assert!(chats.len() == 2); // device chat cannot be written and is skipped on forwarding
        assert!(Chat::load_from_db(&t.ctx, chats.get_chat_id(0))
            .await
            .unwrap()
            .is_self_talk());
    }

    #[async_std::test]
    async fn test_search_special_chat_names() {
        let t = dummy_context().await;
        t.ctx.update_device_chats().await.unwrap();

        let chats = Chatlist::try_load(&t.ctx, 0, Some("t-1234-s"), None)
            .await
            .unwrap();
        assert_eq!(chats.len(), 0);
        let chats = Chatlist::try_load(&t.ctx, 0, Some("t-5678-b"), None)
            .await
            .unwrap();
        assert_eq!(chats.len(), 0);

        t.ctx
            .set_stock_translation(StockMessage::SavedMessages, "test-1234-save".to_string())
            .await
            .unwrap();
        let chats = Chatlist::try_load(&t.ctx, 0, Some("t-1234-s"), None)
            .await
            .unwrap();
        assert_eq!(chats.len(), 1);

        t.ctx
            .set_stock_translation(StockMessage::DeviceMessages, "test-5678-babbel".to_string())
            .await
            .unwrap();
        let chats = Chatlist::try_load(&t.ctx, 0, Some("t-5678-b"), None)
            .await
            .unwrap();
        assert_eq!(chats.len(), 1);
    }

    #[async_std::test]
    async fn test_get_summary_unwrap() {
        let t = dummy_context().await;
        let chat_id1 = create_group_chat(&t.ctx, VerifiedStatus::Unverified, "a chat")
            .await
            .unwrap();

        let mut msg = Message::new(Viewtype::Text);
        msg.set_text(Some("foo:\nbar \r\n test".to_string()));
        chat_id1.set_draft(&t.ctx, Some(&mut msg)).await;

        let chats = Chatlist::try_load(&t.ctx, 0, None, None).await.unwrap();
        let summary = chats.get_summary(&t.ctx, 0, None).await;
        assert_eq!(summary.get_text2().unwrap(), "foo: bar test"); // the linebreak should be removed from summary
    }
}<|MERGE_RESOLUTION|>--- conflicted
+++ resolved
@@ -98,13 +98,8 @@
         let flag_add_alldone_hint = 0 != listflags & DC_GCL_ADD_ALLDONE_HINT;
 
         // Note that we do not emit DC_EVENT_MSGS_MODIFIED here even if some
-<<<<<<< HEAD
-        // messages get hidden to avoid reloading the same chatlist.
-        if let Err(err) = hide_device_expired_messages(context).await {
-=======
         // messages get deleted to avoid reloading the same chatlist.
-        if let Err(err) = delete_device_expired_messages(context) {
->>>>>>> 3ee81cbe
+        if let Err(err) = delete_device_expired_messages(context).await {
             warn!(context, "Failed to hide expired messages: {}", err);
         }
 
@@ -165,13 +160,8 @@
                 paramsv![MessageState::OutDraft, query_contact_id as i32, ChatVisibility::Pinned],
                 process_row,
                 process_rows,
-<<<<<<< HEAD
             ).await?
-        } else if 0 != listflags & DC_GCL_ARCHIVED_ONLY {
-=======
-            )?
         } else if flag_archived_only {
->>>>>>> 3ee81cbe
             // show archived chats
             // (this includes the archived device-chat; we could skip it,
             // however, then the number of archived chats do not match, which might be even more irritating.
@@ -259,18 +249,11 @@
                 paramsv![MessageState::OutDraft, skip_id, ChatVisibility::Archived, sort_id_up, ChatVisibility::Pinned],
                 process_row,
                 process_rows,
-<<<<<<< HEAD
             ).await?;
-            if 0 == listflags & DC_GCL_NO_SPECIALS {
+            if !flag_no_specials {
                 if let Some(last_deaddrop_fresh_msg_id) = get_last_deaddrop_fresh_msg(context).await
                 {
-                    if 0 == listflags & DC_GCL_FOR_FORWARDING {
-=======
-            )?;
-            if !flag_no_specials {
-                if let Some(last_deaddrop_fresh_msg_id) = get_last_deaddrop_fresh_msg(context) {
                     if !flag_for_forwarding {
->>>>>>> 3ee81cbe
                         ids.insert(
                             0,
                             (ChatId::new(DC_CHAT_ID_DEADDROP), last_deaddrop_fresh_msg_id),
@@ -282,13 +265,8 @@
             ids
         };
 
-<<<<<<< HEAD
         if add_archived_link_item && dc_get_archived_cnt(context).await > 0 {
-            if ids.is_empty() && 0 != listflags & DC_GCL_ADD_ALLDONE_HINT {
-=======
-        if add_archived_link_item && dc_get_archived_cnt(context) > 0 {
             if ids.is_empty() && flag_add_alldone_hint {
->>>>>>> 3ee81cbe
                 ids.push((ChatId::new(DC_CHAT_ID_ALLDONE_HINT), MsgId::new(0)));
             }
             ids.push((ChatId::new(DC_CHAT_ID_ARCHIVED_LINK), MsgId::new(0)));
@@ -359,11 +337,7 @@
         let chat_loaded: Chat;
         let chat = if let Some(chat) = chat {
             chat
-<<<<<<< HEAD
-        } else if let Ok(chat) = Chat::load_from_db(context, self.ids[index].0).await {
-=======
-        } else if let Ok(chat) = Chat::load_from_db(context, *chat_id) {
->>>>>>> 3ee81cbe
+        } else if let Ok(chat) = Chat::load_from_db(context, *chat_id).await {
             chat_loaded = chat;
             &chat_loaded
         } else {
@@ -372,11 +346,7 @@
 
         let mut lastcontact = None;
 
-<<<<<<< HEAD
-        let lastmsg = if let Ok(lastmsg) = Message::load_from_db(context, lastmsg_id).await {
-=======
-        let lastmsg = if let Ok(lastmsg) = Message::load_from_db(context, *lastmsg_id) {
->>>>>>> 3ee81cbe
+        let lastmsg = if let Ok(lastmsg) = Message::load_from_db(context, *lastmsg_id).await {
             if lastmsg.from_id != DC_CONTACT_ID_SELF
                 && (chat.typ == Chattype::Group || chat.typ == Chattype::VerifiedGroup)
             {
