//! Transfer a backup to an other device.
//!
//! This module provides support for using n0's iroh tool to initiate transfer of a backup
//! to another device using a QR code.
//!
//! Using the iroh terminology there are two parties to this:
//!
//! - The *Provider*, which starts a server and listens for connections.
//! - The *Getter*, which connects to the server and retrieves the data.
//!
//! Iroh is designed around the idea of verifying hashes, the downloads are verified as
//! they are retrieved.  The entire transfer is initiated by requesting the data of a single
//! root hash.
//!
//! Both the provider and the getter are authenticated:
//!
//! - The provider is known by its *peer ID*.
//! - The provider needs an *authentication token* from the getter before it accepts a
//!   connection.
//!
//! Both these are transferred in the QR code offered to the getter.  This ensures that the
//! getter can not connect to an impersonated provider and the provider does not offer the
//! download to an impersonated getter.

use std::future::Future;
use std::net::Ipv4Addr;
use std::ops::Deref;
use std::path::{Path, PathBuf};
use std::pin::Pin;
use std::task::Poll;

use anyhow::{anyhow, bail, ensure, format_err, Context as _, Result};
use async_channel::Receiver;
use futures_lite::StreamExt;
use iroh::blobs::Collection;
use iroh::get::DataStream;
use iroh::progress::ProgressEmitter;
use iroh::protocol::AuthToken;
use iroh::provider::{DataSource, Event, Provider, Ticket};
use iroh::Hash;
use tokio::fs::{self, File};
use tokio::io::{self, AsyncWriteExt, BufWriter};
use tokio::sync::broadcast::error::RecvError;
use tokio::sync::{broadcast, Mutex};
use tokio::task::{JoinHandle, JoinSet};
use tokio_stream::wrappers::ReadDirStream;
use tokio_util::sync::CancellationToken;

use crate::blob::BlobDirContents;
use crate::chat::{add_device_msg, delete_and_reset_all_device_msgs};
use crate::context::Context;
use crate::message::{Message, Viewtype};
use crate::qr::{self, Qr};
use crate::stock_str::backup_transfer_msg_body;
use crate::{e2ee, EventType};

use super::{export_database, DBFILE_BACKUP_NAME};

const MAX_CONCURRENT_DIALS: u8 = 16;

/// Provide or send a backup of this device.
///
/// This creates a backup of the current device and starts a service which offers another
/// device to download this backup.
///
/// This does not make a full backup on disk, only the SQLite database is created on disk,
/// the blobs in the blob directory are not copied.
///
/// This starts a task which acquires the global "ongoing" mutex.  If you need to stop the
/// task use the [`Context::stop_ongoing`] mechanism.
///
/// The task implements [`Future`] and awaiting it will complete once a transfer has been
/// either completed or aborted.
#[derive(Debug)]
pub struct BackupProvider {
    /// The supervisor task, run by [`BackupProvider::watch_provider`].
    handle: JoinHandle<Result<()>>,
    /// The ticket to retrieve the backup collection.
    ticket: Ticket,
    /// Guard to cancel the provider on drop.
    _drop_guard: tokio_util::sync::DropGuard,
}

impl BackupProvider {
    /// Prepares for sending a backup to a second device.
    ///
    /// Before calling this function all I/O must be stopped so that no changes to the blobs
    /// or database are happening, this is done by calling the [`Accounts::stop_io`] or
    /// [`Context::stop_io`] APIs first.
    ///
    /// This will acquire the global "ongoing process" mutex, which can be used to cancel
    /// the process.
    ///
    /// [`Accounts::stop_io`]: crate::accounts::Accounts::stop_io
    pub async fn prepare(context: &Context) -> Result<Self> {
        e2ee::ensure_secret_key_exists(context)
            .await
            .context("Private key not available, aborting backup export")?;

        // Acquire global "ongoing" mutex.
        let cancel_token = context.alloc_ongoing().await?;
        let paused_guard = context.scheduler.pause(context.clone()).await?;
        let context_dir = context
            .get_blobdir()
            .parent()
            .ok_or(anyhow!("Context dir not found"))?;
        let dbfile = context_dir.join(DBFILE_BACKUP_NAME);
        if fs::metadata(&dbfile).await.is_ok() {
            fs::remove_file(&dbfile).await?;
            warn!(context, "Previous database export deleted");
        }
        let dbfile = TempPathGuard::new(dbfile);
        let res = tokio::select! {
            biased;
            res = Self::prepare_inner(context, &dbfile) => {
                match res {
                    Ok(slf) => Ok(slf),
                    Err(err) => {
                        error!(context, "Failed to set up second device setup: {:#}", err);
                        Err(err)
                    },
                }
            },
            _ = cancel_token.recv() => Err(format_err!("cancelled")),
        };
        let (provider, ticket) = match res {
            Ok((provider, ticket)) => (provider, ticket),
            Err(err) => {
                context.free_ongoing().await;
                return Err(err);
            }
        };
        let drop_token = CancellationToken::new();
        let handle = {
            let context = context.clone();
            let drop_token = drop_token.clone();
            tokio::spawn(async move {
                let res = Self::watch_provider(&context, provider, cancel_token, drop_token).await;
                context.free_ongoing().await;

                // Explicit drop to move the guards into this future
                drop(paused_guard);
                drop(dbfile);
                res
            })
        };
        Ok(Self {
            handle,
            ticket,
            _drop_guard: drop_token.drop_guard(),
        })
    }

    /// Creates the provider task.
    ///
    /// Having this as a function makes it easier to cancel it when needed.
    async fn prepare_inner(context: &Context, dbfile: &Path) -> Result<(Provider, Ticket)> {
        // Generate the token up front: we also use it to encrypt the database.
        let token = AuthToken::generate();
        context.emit_event(SendProgress::Started.into());
        export_database(context, dbfile, token.to_string())
            .await
            .context("Database export failed")?;
        context.emit_event(SendProgress::DatabaseExported.into());

        // Now we can be sure IO is not running.
        let mut files = vec![DataSource::with_name(
            dbfile.to_owned(),
            format!("db/{DBFILE_BACKUP_NAME}"),
        )];
        let blobdir = BlobDirContents::new(context).await?;
        for blob in blobdir.iter() {
            let path = blob.to_abs_path();
            let name = format!("blob/{}", blob.as_file_name());
            files.push(DataSource::with_name(path, name));
        }

        // Start listening.
        let (db, hash) = iroh::provider::create_collection(files).await?;
        context.emit_event(SendProgress::CollectionCreated.into());
        let provider = Provider::builder(db)
            .bind_addr((Ipv4Addr::UNSPECIFIED, 0).into())
            .auth_token(token)
            .spawn()?;
        context.emit_event(SendProgress::ProviderListening.into());
        info!(context, "Waiting for remote to connect");
        let ticket = provider.ticket(hash)?;
        Ok((provider, ticket))
    }

    /// Supervises the iroh [`Provider`], terminating it when needed.
    ///
    /// This will watch the provider and terminate it when:
    ///
    /// - A transfer is completed, successful or unsuccessful.
    /// - An event could not be observed to protect against not knowing of a completed event.
    /// - The ongoing process is cancelled.
    ///
    /// The *cancel_token* is the handle for the ongoing process mutex, when this completes
    /// we must cancel this operation.
    async fn watch_provider(
        context: &Context,
        mut provider: Provider,
        cancel_token: Receiver<()>,
        drop_token: CancellationToken,
    ) -> Result<()> {
        let mut events = provider.subscribe();
        let mut total_size = 0;
        let mut current_size = 0;
        let res = loop {
            tokio::select! {
                biased;
                res = &mut provider => {
                    break res.context("BackupProvider failed");
                },
                maybe_event = events.recv() => {
                    match maybe_event {
                        Ok(event) => {
                            match event {
                                Event::ClientConnected { ..} => {
                                    context.emit_event(SendProgress::ClientConnected.into());
                                }
                                Event::RequestReceived { .. } => {
                                }
                                Event::TransferCollectionStarted { total_blobs_size, .. } => {
                                    total_size = total_blobs_size;
                                    context.emit_event(SendProgress::TransferInProgress {
                                        current_size,
                                        total_size,
                                    }.into());
                                }
                                Event::TransferBlobCompleted { size, .. } => {
                                    current_size += size;
                                    context.emit_event(SendProgress::TransferInProgress {
                                        current_size,
                                        total_size,
                                    }.into());
                                }
                                Event::TransferCollectionCompleted { .. } => {
                                    context.emit_event(SendProgress::TransferInProgress {
                                        current_size: total_size,
                                        total_size
                                    }.into());
                                    provider.shutdown();
                                }
                                Event::TransferAborted { .. } => {
                                    provider.shutdown();
                                    break Err(anyhow!("BackupProvider transfer aborted"));
                                }
                            }
                        }
                        Err(broadcast::error::RecvError::Closed) => {
                            // We should never see this, provider.join() should complete
                            // first.
                        }
                        Err(broadcast::error::RecvError::Lagged(_)) => {
                            // We really shouldn't be lagging, if we did we may have missed
                            // a completion event.
                            provider.shutdown();
                            break Err(anyhow!("Missed events from BackupProvider"));
                        }
                    }
                },
                _ = cancel_token.recv() => {
                    provider.shutdown();
                    break Err(anyhow!("BackupProvider cancelled"));
                },
                _ = drop_token.cancelled() => {
                    provider.shutdown();
                    break Err(anyhow!("BackupProvider dropped"));
                }
            }
        };
        match &res {
            Ok(_) => {
                context.emit_event(SendProgress::Completed.into());
                let mut msg = Message::new(Viewtype::Text);
                msg.text = Some(backup_transfer_msg_body(context).await);
                add_device_msg(context, None, Some(&mut msg)).await?;
            }
            Err(err) => {
                error!(context, "Backup transfer failure: {err:#}");
                context.emit_event(SendProgress::Failed.into())
            }
        }
        res
    }

    /// Returns a QR code that allows fetching this backup.
    ///
    /// This QR code can be passed to [`get_backup`] on a (different) device.
    pub fn qr(&self) -> Qr {
        Qr::Backup {
            ticket: self.ticket.clone(),
        }
    }
}

impl Future for BackupProvider {
    type Output = Result<()>;

    fn poll(mut self: Pin<&mut Self>, cx: &mut std::task::Context<'_>) -> Poll<Self::Output> {
        Pin::new(&mut self.handle).poll(cx)?
    }
}

/// A guard which will remove the path when dropped.
///
/// It implements [`Deref`] it it can be used as a `&Path`.
#[derive(Debug)]
struct TempPathGuard {
    path: PathBuf,
}

impl TempPathGuard {
    fn new(path: PathBuf) -> Self {
        Self { path }
    }
}

impl Drop for TempPathGuard {
    fn drop(&mut self) {
        let path = self.path.clone();
        tokio::spawn(async move {
            fs::remove_file(&path).await.ok();
        });
    }
}

impl Deref for TempPathGuard {
    type Target = Path;

    fn deref(&self) -> &Self::Target {
        &self.path
    }
}

/// Create [`EventType::ImexProgress`] events using readable names.
///
/// Plus you get warnings if you don't use all variants.
#[derive(Debug)]
enum SendProgress {
    Failed,
    Started,
    DatabaseExported,
    CollectionCreated,
    ProviderListening,
    ClientConnected,
    TransferInProgress { current_size: u64, total_size: u64 },
    Completed,
}

impl From<SendProgress> for EventType {
    fn from(source: SendProgress) -> Self {
        use SendProgress::*;
        let num: u16 = match source {
            Failed => 0,
            Started => 100,
            DatabaseExported => 300,
            CollectionCreated => 350,
            ProviderListening => 400,
            ClientConnected => 450,
            TransferInProgress {
                current_size,
                total_size,
            } => {
                // the range is 450..=950
                450 + ((current_size as f64 / total_size as f64) * 500.).floor() as u16
            }
            Completed => 1000,
        };
        Self::ImexProgress(num.into())
    }
}

/// Contacts a backup provider and receives the backup from it.
///
/// This uses a QR code to contact another instance of deltachat which is providing a backup
/// using the [`BackupProvider`].  Once connected it will authenticate using the secrets in
/// the QR code and retrieve the backup.
///
/// This is a long running operation which will only when completed.
///
/// Using [`Qr`] as argument is a bit odd as it only accepts one specific variant of it.  It
/// does avoid having [`iroh::provider::Ticket`] in the primary API however, without
/// having to revert to untyped bytes.
pub async fn get_backup(context: &Context, qr: Qr) -> Result<()> {
    ensure!(
        matches!(qr, Qr::Backup { .. }),
        "QR code for backup must be of type DCBACKUP"
    );
    ensure!(
        !context.is_configured().await?,
        "Cannot import backups to accounts in use."
    );
<<<<<<< HEAD
    let _guard = context.scheduler.pause(context.clone()).await?;

=======
>>>>>>> 0b832fb9
    // Acquire global "ongoing" mutex.
    let cancel_token = context.alloc_ongoing().await?;
    let _guard = context.scheduler.pause(context.clone()).await;
    info!(
        context,
        "Running get_backup for {}",
        qr::format_backup(&qr)?
    );
    let res = tokio::select! {
        biased;
        res = get_backup_inner(context, qr) => res,
        _ = cancel_token.recv() => Err(format_err!("cancelled")),
    };
    context.free_ongoing().await;
    res
}

async fn get_backup_inner(context: &Context, qr: Qr) -> Result<()> {
    let ticket = match qr {
        Qr::Backup { ticket } => ticket,
        _ => bail!("QR code for backup must be of type DCBACKUP"),
    };

    match transfer_from_provider(context, &ticket).await {
        Ok(()) => {
            context.sql.run_migrations(context).await?;
            delete_and_reset_all_device_msgs(context).await?;
            context.emit_event(ReceiveProgress::Completed.into());
            Ok(())
        }
        Err(err) => {
            // Clean up any blobs we already wrote.
            let readdir = fs::read_dir(context.get_blobdir()).await?;
            let mut readdir = ReadDirStream::new(readdir);
            while let Some(dirent) = readdir.next().await {
                if let Ok(dirent) = dirent {
                    fs::remove_file(dirent.path()).await.ok();
                }
            }
            context.emit_event(ReceiveProgress::Failed.into());
            Err(err)
        }
    }
}

async fn transfer_from_provider(context: &Context, ticket: &Ticket) -> Result<()> {
    let progress = ProgressEmitter::new(0, ReceiveProgress::max_blob_progress());
    spawn_progress_proxy(context.clone(), progress.subscribe());
    let on_connected = || {
        context.emit_event(ReceiveProgress::Connected.into());
        async { Ok(()) }
    };
    let on_collection = |collection: &Collection| {
        context.emit_event(ReceiveProgress::CollectionReceived.into());
        progress.set_total(collection.total_blobs_size());
        async { Ok(()) }
    };
    let jobs = Mutex::new(JoinSet::default());
    let on_blob =
        |hash, reader, name| on_blob(context, &progress, &jobs, ticket, hash, reader, name);

    // Perform the transfer.
    let keylog = false; // Do not enable rustls SSLKEYLOGFILE env var functionality
    let stats = iroh::get::run_ticket(
        ticket,
        keylog,
        MAX_CONCURRENT_DIALS,
        on_connected,
        on_collection,
        on_blob,
    )
    .await?;

    let mut jobs = jobs.lock().await;
    while let Some(job) = jobs.join_next().await {
        job.context("job failed")?;
    }
    drop(progress);
    info!(
        context,
        "Backup transfer finished, transfer rate was {} Mbps.",
        stats.mbits()
    );
    Ok(())
}

/// Get callback when a blob is received from the provider.
///
/// This writes the blobs to the blobdir.  If the blob is the database it will import it to
/// the database of the current [`Context`].
async fn on_blob(
    context: &Context,
    progress: &ProgressEmitter,
    jobs: &Mutex<JoinSet<()>>,
    ticket: &Ticket,
    _hash: Hash,
    mut reader: DataStream,
    name: String,
) -> Result<DataStream> {
    ensure!(!name.is_empty(), "Received a nameless blob");
    let path = if name.starts_with("db/") {
        let context_dir = context
            .get_blobdir()
            .parent()
            .ok_or(anyhow!("Context dir not found"))?;
        let dbfile = context_dir.join(DBFILE_BACKUP_NAME);
        if fs::metadata(&dbfile).await.is_ok() {
            fs::remove_file(&dbfile).await?;
            warn!(context, "Previous database export deleted");
        }
        dbfile
    } else {
        ensure!(name.starts_with("blob/"), "malformatted blob name");
        let blobname = name.rsplit('/').next().context("malformatted blob name")?;
        context.get_blobdir().join(blobname)
    };

    let mut wrapped_reader = progress.wrap_async_read(&mut reader);
    let file = File::create(&path).await?;
    let mut file = BufWriter::with_capacity(128 * 1024, file);
    io::copy(&mut wrapped_reader, &mut file).await?;
    file.flush().await?;

    if name.starts_with("db/") {
        let context = context.clone();
        let token = ticket.token().to_string();
        jobs.lock().await.spawn(async move {
            if let Err(err) = context.sql.import(&path, token).await {
                error!(context, "cannot import database: {:#?}", err);
            }
            if let Err(err) = fs::remove_file(&path).await {
                error!(
                    context,
                    "failed to delete database import file '{}': {:#?}",
                    path.display(),
                    err,
                );
            }
        });
    }
    Ok(reader)
}

/// Spawns a task proxying progress events.
///
/// This spawns a tokio task which receives events from the [`ProgressEmitter`] and sends
/// them to the context.  The task finishes when the emitter is dropped.
///
/// This could be done directly in the emitter by making it less generic.
fn spawn_progress_proxy(context: Context, mut rx: broadcast::Receiver<u16>) {
    tokio::spawn(async move {
        loop {
            match rx.recv().await {
                Ok(step) => context.emit_event(ReceiveProgress::BlobProgress(step).into()),
                Err(RecvError::Closed) => break,
                Err(RecvError::Lagged(_)) => continue,
            }
        }
    });
}

/// Create [`EventType::ImexProgress`] events using readable names.
///
/// Plus you get warnings if you don't use all variants.
#[derive(Debug)]
enum ReceiveProgress {
    Connected,
    CollectionReceived,
    /// A value between 0 and 85 interpreted as a percentage.
    ///
    /// Other values are already used by the other variants of this enum.
    BlobProgress(u16),
    Completed,
    Failed,
}

impl ReceiveProgress {
    /// The maximum value for [`ReceiveProgress::BlobProgress`].
    ///
    /// This only exists to keep this magic value local in this type.
    fn max_blob_progress() -> u16 {
        85
    }
}

impl From<ReceiveProgress> for EventType {
    fn from(source: ReceiveProgress) -> Self {
        let val = match source {
            ReceiveProgress::Connected => 50,
            ReceiveProgress::CollectionReceived => 100,
            ReceiveProgress::BlobProgress(val) => 100 + 10 * val,
            ReceiveProgress::Completed => 1000,
            ReceiveProgress::Failed => 0,
        };
        EventType::ImexProgress(val.into())
    }
}

#[cfg(test)]
mod tests {
    use std::time::Duration;

    use crate::chat::{get_chat_msgs, send_msg, ChatItem};
    use crate::message::{Message, Viewtype};
    use crate::test_utils::TestContextManager;

    use super::*;

    #[tokio::test(flavor = "multi_thread", worker_threads = 2)]
    async fn test_send_receive() {
        let mut tcm = TestContextManager::new();

        // Create first device.
        let ctx0 = tcm.alice().await;

        // Write a message in the self chat
        let self_chat = ctx0.get_self_chat().await;
        let mut msg = Message::new(Viewtype::Text);
        msg.set_text(Some("hi there".to_string()));
        send_msg(&ctx0, self_chat.id, &mut msg).await.unwrap();

        // Send an attachment in the self chat
        let file = ctx0.get_blobdir().join("hello.txt");
        fs::write(&file, "i am attachment").await.unwrap();
        let mut msg = Message::new(Viewtype::File);
        msg.set_file(file.to_str().unwrap(), Some("text/plain"));
        send_msg(&ctx0, self_chat.id, &mut msg).await.unwrap();

        // Prepare to transfer backup.
        let provider = BackupProvider::prepare(&ctx0).await.unwrap();

        // Set up second device.
        let ctx1 = tcm.unconfigured().await;
        get_backup(&ctx1, provider.qr()).await.unwrap();

        // Make sure the provider finishes without an error.
        tokio::time::timeout(Duration::from_secs(30), provider)
            .await
            .expect("timed out")
            .expect("error in provider");

        // Check that we have the self message.
        let self_chat = ctx1.get_self_chat().await;
        let msgs = get_chat_msgs(&ctx1, self_chat.id).await.unwrap();
        assert_eq!(msgs.len(), 2);
        let msgid = match msgs.get(0).unwrap() {
            ChatItem::Message { msg_id } => msg_id,
            _ => panic!("wrong chat item"),
        };
        let msg = Message::load_from_db(&ctx1, *msgid).await.unwrap();
        let text = msg.get_text().unwrap();
        assert_eq!(text, "hi there");
        let msgid = match msgs.get(1).unwrap() {
            ChatItem::Message { msg_id } => msg_id,
            _ => panic!("wrong chat item"),
        };
        let msg = Message::load_from_db(&ctx1, *msgid).await.unwrap();
        let path = msg.get_file(&ctx1).unwrap();
        let text = fs::read_to_string(&path).await.unwrap();
        assert_eq!(text, "i am attachment");

        // Check that both received the ImexProgress events.
        ctx0.evtracker
            .get_matching(|ev| matches!(ev, EventType::ImexProgress(1000)))
            .await;
        ctx1.evtracker
            .get_matching(|ev| matches!(ev, EventType::ImexProgress(1000)))
            .await;
    }

    #[test]
    fn test_send_progress() {
        let cases = [
            ((0, 100), 450),
            ((10, 100), 500),
            ((50, 100), 700),
            ((100, 100), 950),
        ];

        for ((current_size, total_size), progress) in cases {
            let out = EventType::from(SendProgress::TransferInProgress {
                current_size,
                total_size,
            });
            assert_eq!(out, EventType::ImexProgress(progress));
        }
    }

    #[tokio::test(flavor = "multi_thread", worker_threads = 2)]
    async fn test_drop_provider() {
        let mut tcm = TestContextManager::new();
        let ctx = tcm.alice().await;

        let provider = BackupProvider::prepare(&ctx).await.unwrap();
        drop(provider);
        ctx.evtracker
            .get_matching(|ev| matches!(ev, EventType::ImexProgress(0)))
            .await;
    }
}<|MERGE_RESOLUTION|>--- conflicted
+++ resolved
@@ -393,11 +393,6 @@
         !context.is_configured().await?,
         "Cannot import backups to accounts in use."
     );
-<<<<<<< HEAD
-    let _guard = context.scheduler.pause(context.clone()).await?;
-
-=======
->>>>>>> 0b832fb9
     // Acquire global "ongoing" mutex.
     let cancel_token = context.alloc_ongoing().await?;
     let _guard = context.scheduler.pause(context.clone()).await;
