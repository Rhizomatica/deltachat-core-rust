use std::collections::{HashMap, HashSet};
use std::ffi::{CStr, CString};
use std::ptr;

use charset::Charset;
use mmime::mailimf::*;
use mmime::mailimf_types::*;
use mmime::mailmime::*;
use mmime::mailmime_content::*;
use mmime::mailmime_disposition::*;
use mmime::mailmime_types::*;
use mmime::mmapstring::*;
use mmime::other::*;

use crate::constants::Viewtype;
use crate::contact::*;
use crate::context::Context;
use crate::dc_simplify::*;
use crate::dc_strencode::*;
use crate::dc_tools::*;
use crate::e2ee::*;
use crate::location;
use crate::param::*;
use crate::stock::StockMessage;
use crate::types::*;
use crate::x::*;

/* Parse MIME body; this is the text part of an IMF, see https://tools.ietf.org/html/rfc5322
dc_mimeparser_t has no deep dependencies to Context or to the database
(Context is used for logging only). */
#[derive(Clone)]
#[repr(C)]
pub struct dc_mimepart_t {
    pub type_0: Viewtype,
    pub is_meta: bool,
    pub int_mimetype: libc::c_int,
    pub msg: Option<String>,
    pub msg_raw: Option<String>,
    pub bytes: libc::c_int,
    pub param: Params,
}

/* *
 * @class dc_mimeparser_t
 */
#[allow(non_camel_case_types)]
pub struct dc_mimeparser_t<'a> {
    pub parts: Vec<dc_mimepart_t>,
    pub mimeroot: *mut mailmime,
    pub header: HashMap<String, *mut mailimf_field>,
    pub header_root: *mut mailimf_fields,
    pub header_protected: *mut mailimf_fields,
    pub subject: Option<String>,
    pub is_send_by_messenger: bool,
    pub decrypting_failed: bool,
    pub e2ee_helper: E2eeHelper,
    pub is_forwarded: bool,
    pub context: &'a Context,
    pub reports: Vec<*mut mailmime>,
    pub is_system_message: libc::c_int,
    pub location_kml: Option<location::Kml>,
    pub message_kml: Option<location::Kml>,
}

pub fn dc_mimeparser_new(context: &Context) -> dc_mimeparser_t {
    dc_mimeparser_t {
        parts: Vec::new(),
        mimeroot: std::ptr::null_mut(),
        header: Default::default(),
        header_root: std::ptr::null_mut(),
        header_protected: std::ptr::null_mut(),
        subject: None,
        is_send_by_messenger: false,
        decrypting_failed: false,
        e2ee_helper: Default::default(),
        is_forwarded: false,
        context,
        reports: Vec::new(),
        is_system_message: 0,
        location_kml: None,
        message_kml: None,
    }
}

pub unsafe fn dc_mimeparser_unref(mimeparser: &mut dc_mimeparser_t) {
    dc_mimeparser_empty(mimeparser);
}

unsafe fn dc_mimeparser_empty(mimeparser: &mut dc_mimeparser_t) {
    mimeparser.parts = vec![];
    mimeparser.header_root = ptr::null_mut();
    mimeparser.header.clear();
    if !mimeparser.header_protected.is_null() {
        mailimf_fields_free(mimeparser.header_protected);
        mimeparser.header_protected = ptr::null_mut()
    }
    mimeparser.is_send_by_messenger = false;
    mimeparser.is_system_message = 0i32;
    mimeparser.subject = None;
    if !mimeparser.mimeroot.is_null() {
        mailmime_free(mimeparser.mimeroot);
        mimeparser.mimeroot = ptr::null_mut()
    }
    mimeparser.is_forwarded = false;
    mimeparser.reports.clear();
    mimeparser.decrypting_failed = false;
    mimeparser.e2ee_helper.thanks();

    mimeparser.location_kml = None;
    mimeparser.message_kml = None;
}

const DC_MIMETYPE_AC_SETUP_FILE: i32 = 111;

pub unsafe fn dc_mimeparser_parse<'a>(context: &'a Context, body: &[u8]) -> dc_mimeparser_t<'a> {
    let r: libc::c_int;
    let mut index: size_t = 0i32 as size_t;
    let optional_field: *mut mailimf_optional_field;
    let mut mimeparser = dc_mimeparser_new(context);

    r = mailmime_parse(
        body.as_ptr() as *const libc::c_char,
        body.len(),
        &mut index,
        &mut mimeparser.mimeroot,
    );
    if r == MAILIMF_NO_ERROR as libc::c_int && !mimeparser.mimeroot.is_null() {
        mimeparser
            .e2ee_helper
            .decrypt(mimeparser.context, mimeparser.mimeroot);
        let mimeparser_ref = &mut mimeparser;
        dc_mimeparser_parse_mime_recursive(mimeparser_ref, mimeparser_ref.mimeroot);
        let field: *mut mailimf_field = dc_mimeparser_lookup_field(&mimeparser, "Subject");
        if !field.is_null() && (*field).fld_type == MAILIMF_FIELD_SUBJECT as libc::c_int {
<<<<<<< HEAD
            let decoded = dc_decode_header_words((*(*field).fld_data.fld_subject).sbj_value);
            if decoded.is_null()
            /* XXX: can it happen? */
            {
                mimeparser.subject = None
            } else {
                mimeparser.subject = Some(to_string_lossy(decoded));
                free(decoded.cast());
            }
=======
            let subj = (*(*field).fld_data.fld_subject).sbj_value;

            mimeparser.subject = as_opt_str(subj).map(dc_decode_header_words_safe);
>>>>>>> dfaa8e45
        }
        if !dc_mimeparser_lookup_optional_field(&mut mimeparser, "Chat-Version").is_null() {
            mimeparser.is_send_by_messenger = true
        }
        if !dc_mimeparser_lookup_field(&mut mimeparser, "Autocrypt-Setup-Message").is_null() {
            let has_setup_file = mimeparser
                .parts
                .iter()
                .any(|p| p.int_mimetype == DC_MIMETYPE_AC_SETUP_FILE);

            if has_setup_file {
                mimeparser.is_system_message = 6i32;

                // TODO: replace the following code with this
                // once drain_filter stabilizes.
                //
                // See https://doc.rust-lang.org/std/vec/struct.Vec.html#method.drain_filter
                // and https://github.com/rust-lang/rust/issues/43244
                //
                // mimeparser
                //    .parts
                //    .drain_filter(|part| part.int_mimetype != 111)
                //    .for_each(|part| dc_mimepart_unref(part));

                let mut i = 0;
                while i != mimeparser.parts.len() {
                    if mimeparser.parts[i].int_mimetype != 111 {
                        mimeparser.parts.remove(i);
                    } else {
                        i += 1;
                    }
                }
            }
        } else {
            optional_field = dc_mimeparser_lookup_optional_field(&mut mimeparser, "Chat-Content");
            if !optional_field.is_null() && !(*optional_field).fld_value.is_null() {
                if strcmp(
                    (*optional_field).fld_value,
                    b"location-streaming-enabled\x00" as *const u8 as *const libc::c_char,
                ) == 0i32
                {
                    mimeparser.is_system_message = 8i32
                }
            }
        }
        if !dc_mimeparser_lookup_field(&mut mimeparser, "Chat-Group-Image").is_null()
            && !mimeparser.parts.is_empty()
        {
            let textpart = &mimeparser.parts[0];
            if textpart.type_0 == Viewtype::Text {
                if mimeparser.parts.len() >= 2 {
                    let imgpart = &mut mimeparser.parts[1];
                    if imgpart.type_0 == Viewtype::Image {
                        imgpart.is_meta = true;
                    }
                }
            }
        }
        if mimeparser.is_send_by_messenger && mimeparser.parts.len() == 2 {
            let need_drop = {
                let textpart = &mimeparser.parts[0];
                let filepart = &mimeparser.parts[1];
                textpart.type_0 == Viewtype::Text
                    && (filepart.type_0 == Viewtype::Image
                        || filepart.type_0 == Viewtype::Gif
                        || filepart.type_0 == Viewtype::Audio
                        || filepart.type_0 == Viewtype::Voice
                        || filepart.type_0 == Viewtype::Video
                        || filepart.type_0 == Viewtype::File)
                    && !filepart.is_meta
            };

            if need_drop {
                let mut filepart = mimeparser.parts.swap_remove(1);

                // insert new one
                filepart.msg = mimeparser.parts[0].msg.as_ref().map(|s| s.to_string());

                // forget the one we use now
                mimeparser.parts[0].msg = None;

                // swap new with old
                std::mem::replace(&mut mimeparser.parts[0], filepart);
            }
        }
        if let Some(ref subject) = mimeparser.subject {
            let mut prepend_subject: libc::c_int = 1i32;
            if !mimeparser.decrypting_failed {
                let colon = subject.find(':');
                if colon == Some(2)
                    || colon == Some(3)
                    || mimeparser.is_send_by_messenger
                    || subject.contains("Chat:")
                {
                    prepend_subject = 0i32
                }
            }
            if 0 != prepend_subject {
                let subj = if let Some(n) = subject.find('[') {
                    &subject[0..n]
                } else {
                    subject
                }
                .trim();

                if !subj.is_empty() {
                    let subj_c = CString::yolo(subj);
                    for part in mimeparser.parts.iter_mut() {
                        if part.type_0 == Viewtype::Text {
                            let msg_c = part.msg.as_ref().unwrap().strdup();
                            let new_txt: *mut libc::c_char = dc_mprintf(
                                b"%s \xe2\x80\x93 %s\x00" as *const u8 as *const libc::c_char,
                                subj_c.as_ptr(),
                                msg_c,
                            );
                            free(msg_c.cast());
                            part.msg = Some(to_string_lossy(new_txt));
                            free(new_txt.cast());
                            break;
                        }
                    }
                }
            }
        }
        if mimeparser.is_forwarded {
            for part in mimeparser.parts.iter_mut() {
                part.param.set_int(Param::Forwarded, 1);
            }
        }
        if mimeparser.parts.len() == 1 {
            if mimeparser.parts[0].type_0 == Viewtype::Audio {
                if !dc_mimeparser_lookup_optional_field(&mimeparser, "Chat-Voice-Message").is_null()
                {
                    let part_mut = &mut mimeparser.parts[0];
                    part_mut.type_0 = Viewtype::Voice;
                }
            }
            let part = &mimeparser.parts[0];
            if part.type_0 == Viewtype::Audio
                || part.type_0 == Viewtype::Voice
                || part.type_0 == Viewtype::Video
            {
                let field_0 = dc_mimeparser_lookup_optional_field(&mimeparser, "Chat-Duration");
                if !field_0.is_null() {
                    let duration_ms: libc::c_int = dc_atoi_null_is_0((*field_0).fld_value);
                    if duration_ms > 0i32 && duration_ms < 24i32 * 60i32 * 60i32 * 1000i32 {
                        let part_mut = &mut mimeparser.parts[0];
                        part_mut.param.set_int(Param::Duration, duration_ms);
                    }
                }
            }
        }
        if !mimeparser.decrypting_failed {
            let dn_field: *const mailimf_optional_field = dc_mimeparser_lookup_optional_field(
                &mimeparser,
                "Chat-Disposition-Notification-To",
            );
            if !dn_field.is_null() && dc_mimeparser_get_last_nonmeta(&mut mimeparser).is_some() {
                let mut mb_list: *mut mailimf_mailbox_list = ptr::null_mut();
                let mut index_0: size_t = 0i32 as size_t;
                if mailimf_mailbox_list_parse(
                    (*dn_field).fld_value,
                    strlen((*dn_field).fld_value),
                    &mut index_0,
                    &mut mb_list,
                ) == MAILIMF_NO_ERROR as libc::c_int
                    && !mb_list.is_null()
                {
                    let dn_to_addr: *mut libc::c_char = mailimf_find_first_addr(mb_list);
                    if !dn_to_addr.is_null() {
                        let from_field: *mut mailimf_field =
                            dc_mimeparser_lookup_field(&mimeparser, "From");
                        if !from_field.is_null()
                            && (*from_field).fld_type == MAILIMF_FIELD_FROM as libc::c_int
                            && !(*from_field).fld_data.fld_from.is_null()
                        {
                            let from_addr: *mut libc::c_char = mailimf_find_first_addr(
                                (*(*from_field).fld_data.fld_from).frm_mb_list,
                            );
                            if !from_addr.is_null() {
                                if strcmp(from_addr, dn_to_addr) == 0i32 {
                                    if let Some(part_4) =
                                        dc_mimeparser_get_last_nonmeta(&mut mimeparser)
                                    {
                                        part_4.param.set_int(Param::WantsMdn, 1);
                                    }
                                }
                                free(from_addr as *mut libc::c_void);
                            }
                        }
                        free(dn_to_addr as *mut libc::c_void);
                    }
                    mailimf_mailbox_list_free(mb_list);
                }
            }
        }
    }
    /* Cleanup - and try to create at least an empty part if there are no parts yet */
    if dc_mimeparser_get_last_nonmeta(&mut mimeparser).is_none() && mimeparser.reports.is_empty() {
        let mut part_5 = dc_mimepart_new();
        part_5.type_0 = Viewtype::Text;
        part_5.msg = Some("".into());

        if let Some(ref subject) = mimeparser.subject {
            if !mimeparser.is_send_by_messenger {
                part_5.msg = Some(subject.to_string())
            }
        }
        mimeparser.parts.push(part_5);
    };
    mimeparser
}

/*******************************************************************************
 * a MIME part
 ******************************************************************************/
unsafe fn dc_mimepart_new() -> dc_mimepart_t {
    dc_mimepart_t {
        type_0: Viewtype::Unknown,
        is_meta: false,
        int_mimetype: 0,
        msg: None,
        msg_raw: None,
        bytes: 0,
        param: Params::new(),
    }
}

pub fn dc_mimeparser_get_last_nonmeta<'a>(
    mimeparser: &'a mut dc_mimeparser_t,
) -> Option<&'a mut dc_mimepart_t> {
    mimeparser.parts.iter_mut().rev().find(|part| !part.is_meta)
}

/*the result must be freed*/
pub unsafe fn mailimf_find_first_addr(mb_list: *const mailimf_mailbox_list) -> *mut libc::c_char {
    if mb_list.is_null() {
        return ptr::null_mut();
    }
    let mut cur: *mut clistiter = (*(*mb_list).mb_list).first;
    while !cur.is_null() {
        let mb: *mut mailimf_mailbox = (if !cur.is_null() {
            (*cur).data
        } else {
            ptr::null_mut()
        }) as *mut mailimf_mailbox;
        if !mb.is_null() && !(*mb).mb_addr_spec.is_null() {
            return addr_normalize(as_str((*mb).mb_addr_spec)).strdup();
        }
        cur = if !cur.is_null() {
            (*cur).next
        } else {
            ptr::null_mut()
        }
    }

    ptr::null_mut()
}

/* the following functions can be used only after a call to dc_mimeparser_parse() */

pub fn dc_mimeparser_lookup_field(
    mimeparser: &dc_mimeparser_t,
    field_name: &str,
) -> *mut mailimf_field {
    mimeparser
        .header
        .get(field_name)
        .map(|v| *v)
        .unwrap_or_else(|| std::ptr::null_mut())
}

pub unsafe fn dc_mimeparser_lookup_optional_field(
    mimeparser: &dc_mimeparser_t,
    field_name: &str,
) -> *mut mailimf_optional_field {
    let field = mimeparser
        .header
        .get(field_name)
        .map(|v| *v)
        .unwrap_or_else(|| std::ptr::null_mut());
    if !field.is_null() && (*field).fld_type == MAILIMF_FIELD_OPTIONAL_FIELD as libc::c_int {
        return (*field).fld_data.fld_optional_field;
    }

    ptr::null_mut()
}

unsafe fn dc_mimeparser_parse_mime_recursive(
    mimeparser: &mut dc_mimeparser_t,
    mime: *mut mailmime,
) -> libc::c_int {
    let mut any_part_added: libc::c_int = 0i32;
    let mut cur: *mut clistiter;
    if mime.is_null() {
        return 0i32;
    }
    if !mailmime_find_ct_parameter(
        mime,
        b"protected-headers\x00" as *const u8 as *const libc::c_char,
    )
    .is_null()
    {
        if (*mime).mm_type == MAILMIME_SINGLE as libc::c_int
            && (*(*(*mime).mm_content_type).ct_type).tp_type
                == MAILMIME_TYPE_DISCRETE_TYPE as libc::c_int
            && (*(*(*(*mime).mm_content_type).ct_type)
                .tp_data
                .tp_discrete_type)
                .dt_type
                == MAILMIME_DISCRETE_TYPE_TEXT as libc::c_int
            && !(*(*mime).mm_content_type).ct_subtype.is_null()
            && strcmp(
                (*(*mime).mm_content_type).ct_subtype,
                b"rfc822-headers\x00" as *const u8 as *const libc::c_char,
            ) == 0i32
        {
            info!(
                mimeparser.context,
                "Protected headers found in text/rfc822-headers attachment: Will be ignored.",
            );
            return 0i32;
        }
        if mimeparser.header_protected.is_null() {
            let mut dummy: size_t = 0i32 as size_t;
            if mailimf_envelope_and_optional_fields_parse(
                (*mime).mm_mime_start,
                (*mime).mm_length,
                &mut dummy,
                &mut mimeparser.header_protected,
            ) != MAILIMF_NO_ERROR as libc::c_int
                || mimeparser.header_protected.is_null()
            {
                warn!(mimeparser.context, "Protected headers parsing error.",);
            } else {
                hash_header(
                    &mut mimeparser.header,
                    mimeparser.header_protected,
                    mimeparser.context,
                );
            }
        } else {
            info!(
                mimeparser.context,
                "Protected headers found in MIME header: Will be ignored as we already found an outer one."
            );
        }
    }
    match (*mime).mm_type {
        // TODO match on enums /rtn
        1 => any_part_added = dc_mimeparser_add_single_part_if_known(mimeparser, mime),
        2 => {
            match mailmime_get_mime_type(mime, ptr::null_mut(), ptr::null_mut()) {
                10 => {
                    cur = (*(*mime).mm_data.mm_multipart.mm_mp_list).first;
                    while !cur.is_null() {
                        let childmime: *mut mailmime = (if !cur.is_null() {
                            (*cur).data
                        } else {
                            ptr::null_mut()
                        }) as *mut mailmime;
                        if mailmime_get_mime_type(childmime, ptr::null_mut(), ptr::null_mut())
                            == 30i32
                        {
                            any_part_added =
                                dc_mimeparser_parse_mime_recursive(mimeparser, childmime);
                            break;
                        } else {
                            cur = if !cur.is_null() {
                                (*cur).next
                            } else {
                                ptr::null_mut()
                            }
                        }
                    }
                    if 0 == any_part_added {
                        cur = (*(*mime).mm_data.mm_multipart.mm_mp_list).first;
                        while !cur.is_null() {
                            let childmime_0: *mut mailmime = (if !cur.is_null() {
                                (*cur).data
                            } else {
                                ptr::null_mut()
                            })
                                as *mut mailmime;
                            if mailmime_get_mime_type(childmime_0, ptr::null_mut(), ptr::null_mut())
                                == 60i32
                            {
                                any_part_added =
                                    dc_mimeparser_parse_mime_recursive(mimeparser, childmime_0);
                                break;
                            } else {
                                cur = if !cur.is_null() {
                                    (*cur).next
                                } else {
                                    ptr::null_mut()
                                }
                            }
                        }
                    }
                    if 0 == any_part_added {
                        cur = (*(*mime).mm_data.mm_multipart.mm_mp_list).first;
                        while !cur.is_null() {
                            if 0 != dc_mimeparser_parse_mime_recursive(
                                mimeparser,
                                (if !cur.is_null() {
                                    (*cur).data
                                } else {
                                    ptr::null_mut()
                                }) as *mut mailmime,
                            ) {
                                any_part_added = 1i32;
                                /* out of for() */
                                break;
                            } else {
                                cur = if !cur.is_null() {
                                    (*cur).next
                                } else {
                                    ptr::null_mut()
                                }
                            }
                        }
                    }
                }
                20 => {
                    cur = (*(*mime).mm_data.mm_multipart.mm_mp_list).first;
                    if !cur.is_null() {
                        any_part_added = dc_mimeparser_parse_mime_recursive(
                            mimeparser,
                            (if !cur.is_null() {
                                (*cur).data
                            } else {
                                ptr::null_mut()
                            }) as *mut mailmime,
                        )
                    }
                }
                40 => {
                    let mut part = dc_mimepart_new();
                    part.type_0 = Viewtype::Text;
                    let msg_body = mimeparser
                        .context
                        .stock_str(StockMessage::CantDecryptMsgBody);

                    let txt = format!("[{}]", msg_body);
                    part.msg_raw = Some(txt.clone());
                    part.msg = Some(txt);

                    mimeparser.parts.push(part);
                    any_part_added = 1i32;
                    mimeparser.decrypting_failed = true;
                }
                46 => {
                    cur = (*(*mime).mm_data.mm_multipart.mm_mp_list).first;
                    if !cur.is_null() {
                        any_part_added = dc_mimeparser_parse_mime_recursive(
                            mimeparser,
                            (if !cur.is_null() {
                                (*cur).data
                            } else {
                                ptr::null_mut()
                            }) as *mut mailmime,
                        )
                    }
                }
                45 => {
                    if (*(*mime).mm_data.mm_multipart.mm_mp_list).count >= 2i32 {
                        let report_type: *mut mailmime_parameter = mailmime_find_ct_parameter(
                            mime,
                            b"report-type\x00" as *const u8 as *const libc::c_char,
                        );
                        if !report_type.is_null()
                            && !(*report_type).pa_value.is_null()
                            && strcmp(
                                (*report_type).pa_value,
                                b"disposition-notification\x00" as *const u8 as *const libc::c_char,
                            ) == 0i32
                        {
                            mimeparser.reports.push(mime);
                        } else {
                            any_part_added = dc_mimeparser_parse_mime_recursive(
                                mimeparser,
                                (if !(*(*mime).mm_data.mm_multipart.mm_mp_list).first.is_null() {
                                    (*(*(*mime).mm_data.mm_multipart.mm_mp_list).first).data
                                } else {
                                    ptr::null_mut()
                                }) as *mut mailmime,
                            )
                        }
                    }
                }
                _ => {
                    let mut skip_part: *mut mailmime = ptr::null_mut();
                    let mut html_part: *mut mailmime = ptr::null_mut();
                    let mut plain_cnt: libc::c_int = 0i32;
                    let mut html_cnt: libc::c_int = 0i32;
                    cur = (*(*mime).mm_data.mm_multipart.mm_mp_list).first;
                    while !cur.is_null() {
                        let childmime_1: *mut mailmime = (if !cur.is_null() {
                            (*cur).data
                        } else {
                            ptr::null_mut()
                        })
                            as *mut mailmime;
                        if mailmime_get_mime_type(childmime_1, ptr::null_mut(), ptr::null_mut())
                            == 60i32
                        {
                            plain_cnt += 1
                        } else if mailmime_get_mime_type(
                            childmime_1,
                            ptr::null_mut(),
                            ptr::null_mut(),
                        ) == 70i32
                        {
                            html_part = childmime_1;
                            html_cnt += 1
                        }
                        cur = if !cur.is_null() {
                            (*cur).next
                        } else {
                            ptr::null_mut()
                        }
                    }
                    if plain_cnt == 1i32 && html_cnt == 1i32 {
                        warn!(
                            mimeparser.context,
                            "HACK: multipart/mixed message found with PLAIN and HTML, we\'ll skip the HTML part as this seems to be unwanted."
                        );
                        skip_part = html_part
                    }
                    cur = (*(*mime).mm_data.mm_multipart.mm_mp_list).first;
                    while !cur.is_null() {
                        let childmime_2: *mut mailmime = (if !cur.is_null() {
                            (*cur).data
                        } else {
                            ptr::null_mut()
                        })
                            as *mut mailmime;
                        if childmime_2 != skip_part {
                            if 0 != dc_mimeparser_parse_mime_recursive(mimeparser, childmime_2) {
                                any_part_added = 1i32
                            }
                        }
                        cur = if !cur.is_null() {
                            (*cur).next
                        } else {
                            ptr::null_mut()
                        }
                    }
                }
            }
        }
        3 => {
            if mimeparser.header_root.is_null() {
                mimeparser.header_root = (*mime).mm_data.mm_message.mm_fields;
                hash_header(
                    &mut mimeparser.header,
                    mimeparser.header_root,
                    mimeparser.context,
                );
            }
            if !(*mime).mm_data.mm_message.mm_msg_mime.is_null() {
                any_part_added = dc_mimeparser_parse_mime_recursive(
                    mimeparser,
                    (*mime).mm_data.mm_message.mm_msg_mime,
                )
            }
        }
        _ => {}
    }

    any_part_added
}

unsafe fn hash_header(
    out: &mut HashMap<String, *mut mailimf_field>,
    in_0: *const mailimf_fields,
    _context: &Context,
) {
    if in_0.is_null() {
        return;
    }
    let mut cur1: *mut clistiter = (*(*in_0).fld_list).first;
    while !cur1.is_null() {
        let field: *mut mailimf_field = (if !cur1.is_null() {
            (*cur1).data
        } else {
            ptr::null_mut()
        }) as *mut mailimf_field;
        let mut key: *const libc::c_char = ptr::null();
        // TODO match on enums /rtn
        match (*field).fld_type {
            1 => key = b"Return-Path\x00" as *const u8 as *const libc::c_char,
            9 => key = b"Date\x00" as *const u8 as *const libc::c_char,
            10 => key = b"From\x00" as *const u8 as *const libc::c_char,
            11 => key = b"Sender\x00" as *const u8 as *const libc::c_char,
            12 => key = b"Reply-To\x00" as *const u8 as *const libc::c_char,
            13 => key = b"To\x00" as *const u8 as *const libc::c_char,
            14 => key = b"Cc\x00" as *const u8 as *const libc::c_char,
            15 => key = b"Bcc\x00" as *const u8 as *const libc::c_char,
            16 => key = b"Message-ID\x00" as *const u8 as *const libc::c_char,
            17 => key = b"In-Reply-To\x00" as *const u8 as *const libc::c_char,
            18 => key = b"References\x00" as *const u8 as *const libc::c_char,
            19 => key = b"Subject\x00" as *const u8 as *const libc::c_char,
            22 => {
                // MAILIMF_FIELD_OPTIONAL_FIELD
                let optional_field: *const mailimf_optional_field =
                    (*field).fld_data.fld_optional_field;
                if !optional_field.is_null() {
                    key = (*optional_field).fld_name
                }
            }
            _ => {}
        }
        if !key.is_null() {
            // XXX the optional field sometimes contains invalid UTF8
            // which should not happen (according to the mime standard).
            // This might point to a bug in our mime parsing/processing
            // logic. As mmime/dc_mimeparser is scheduled fore replacement
            // anyway we just use a lossy conversion.
            let key_r = &to_string_lossy(key);
            if !out.contains_key(key_r) || // key already exists, only overwrite known types (protected headers)
                (*field).fld_type != MAILIMF_FIELD_OPTIONAL_FIELD as i32 || key_r.starts_with("Chat-")
            {
                out.insert(key_r.to_string(), field);
            }
        }
        cur1 = if !cur1.is_null() {
            (*cur1).next
        } else {
            ptr::null_mut()
        }
    }
}

unsafe fn mailmime_get_mime_type(
    mime: *mut mailmime,
    mut msg_type: *mut Viewtype,
    raw_mime: *mut *mut libc::c_char,
) -> libc::c_int {
    let c: *mut mailmime_content = (*mime).mm_content_type;
    let mut dummy = Viewtype::Unknown;
    if msg_type.is_null() {
        msg_type = &mut dummy
    }
    *msg_type = Viewtype::Unknown;
    if c.is_null() || (*c).ct_type.is_null() {
        return 0i32;
    }
    // TODO match on enums /rtn
    match (*(*c).ct_type).tp_type {
        1 => match (*(*(*c).ct_type).tp_data.tp_discrete_type).dt_type {
            1 => {
                if !(0 != mailmime_is_attachment_disposition(mime)) {
                    if strcmp(
                        (*c).ct_subtype,
                        b"plain\x00" as *const u8 as *const libc::c_char,
                    ) == 0i32
                    {
                        *msg_type = Viewtype::Text;
                        return 60i32;
                    } else {
                        if strcmp(
                            (*c).ct_subtype,
                            b"html\x00" as *const u8 as *const libc::c_char,
                        ) == 0i32
                        {
                            *msg_type = Viewtype::Text;
                            return 70i32;
                        }
                    }
                }
                *msg_type = Viewtype::File;
                if !raw_mime.is_null() {
                    *raw_mime = reconcat_mime(Some("text"), as_opt_str((*c).ct_subtype)).strdup();
                }
                return 110i32;
            }
            2 => {
                if strcmp(
                    (*c).ct_subtype,
                    b"gif\x00" as *const u8 as *const libc::c_char,
                ) == 0i32
                {
                    *msg_type = Viewtype::Gif;
                } else if strcmp(
                    (*c).ct_subtype,
                    b"svg+xml\x00" as *const u8 as *const libc::c_char,
                ) == 0i32
                {
                    *msg_type = Viewtype::File;
                    if !raw_mime.is_null() {
                        *raw_mime =
                            reconcat_mime(Some("image"), as_opt_str((*c).ct_subtype)).strdup();
                    }
                    return 110i32;
                } else {
                    *msg_type = Viewtype::Image;
                }
                if !raw_mime.is_null() {
                    *raw_mime = reconcat_mime(Some("image"), as_opt_str((*c).ct_subtype)).strdup();
                }
                return 80i32;
            }
            3 => {
                *msg_type = Viewtype::Audio;
                if !raw_mime.is_null() {
                    *raw_mime = reconcat_mime(Some("audio"), as_opt_str((*c).ct_subtype)).strdup();
                }
                return 90i32;
            }
            4 => {
                *msg_type = Viewtype::Video;
                if !raw_mime.is_null() {
                    *raw_mime = reconcat_mime(Some("video"), as_opt_str((*c).ct_subtype)).strdup();
                }
                return 100i32;
            }
            _ => {
                *msg_type = Viewtype::File;
                if (*(*(*c).ct_type).tp_data.tp_discrete_type).dt_type
                    == MAILMIME_DISCRETE_TYPE_APPLICATION as libc::c_int
                    && strcmp(
                        (*c).ct_subtype,
                        b"autocrypt-setup\x00" as *const u8 as *const libc::c_char,
                    ) == 0i32
                {
                    if !raw_mime.is_null() {
                        *raw_mime = reconcat_mime(None, as_opt_str((*c).ct_subtype)).strdup();
                    }
                    return 111i32;
                }
                if !raw_mime.is_null() {
                    *raw_mime = reconcat_mime(
                        as_opt_str((*(*(*c).ct_type).tp_data.tp_discrete_type).dt_extension),
                        as_opt_str((*c).ct_subtype),
                    )
                    .strdup();
                }
                return 110i32;
            }
        },
        2 => {
            if (*(*(*c).ct_type).tp_data.tp_composite_type).ct_type
                == MAILMIME_COMPOSITE_TYPE_MULTIPART as libc::c_int
            {
                if strcmp(
                    (*c).ct_subtype,
                    b"alternative\x00" as *const u8 as *const libc::c_char,
                ) == 0i32
                {
                    return 10i32;
                } else if strcmp(
                    (*c).ct_subtype,
                    b"related\x00" as *const u8 as *const libc::c_char,
                ) == 0i32
                {
                    return 20i32;
                } else if strcmp(
                    (*c).ct_subtype,
                    b"encrypted\x00" as *const u8 as *const libc::c_char,
                ) == 0i32
                {
                    return 40i32;
                } else if strcmp(
                    (*c).ct_subtype,
                    b"signed\x00" as *const u8 as *const libc::c_char,
                ) == 0i32
                {
                    return 46i32;
                } else if strcmp(
                    (*c).ct_subtype,
                    b"mixed\x00" as *const u8 as *const libc::c_char,
                ) == 0i32
                {
                    return 30i32;
                } else if strcmp(
                    (*c).ct_subtype,
                    b"report\x00" as *const u8 as *const libc::c_char,
                ) == 0i32
                {
                    return 45i32;
                } else {
                    return 50i32;
                }
            } else {
                if (*(*(*c).ct_type).tp_data.tp_composite_type).ct_type
                    == MAILMIME_COMPOSITE_TYPE_MESSAGE as libc::c_int
                {
                    return 0i32;
                }
            }
        }
        _ => {}
    }

    0
}

fn reconcat_mime(type_0: Option<&str>, subtype: Option<&str>) -> String {
    let type_0 = type_0.unwrap_or("application");
    let subtype = subtype.unwrap_or("octet-stream");

    format!("{}/{}", type_0, subtype)
}

unsafe fn mailmime_is_attachment_disposition(mime: *mut mailmime) -> libc::c_int {
    if !(*mime).mm_mime_fields.is_null() {
        let mut cur: *mut clistiter = (*(*(*mime).mm_mime_fields).fld_list).first;
        while !cur.is_null() {
            let field: *mut mailmime_field = (if !cur.is_null() {
                (*cur).data
            } else {
                ptr::null_mut()
            }) as *mut mailmime_field;
            if !field.is_null()
                && (*field).fld_type == MAILMIME_FIELD_DISPOSITION as libc::c_int
                && !(*field).fld_data.fld_disposition.is_null()
            {
                if !(*(*field).fld_data.fld_disposition).dsp_type.is_null()
                    && (*(*(*field).fld_data.fld_disposition).dsp_type).dsp_type
                        == MAILMIME_DISPOSITION_TYPE_ATTACHMENT as libc::c_int
                {
                    return 1i32;
                }
            }
            cur = if !cur.is_null() {
                (*cur).next
            } else {
                ptr::null_mut()
            }
        }
    }

    0
}

/* low-level-tools for working with mailmime structures directly */
pub unsafe fn mailmime_find_ct_parameter(
    mime: *mut mailmime,
    name: *const libc::c_char,
) -> *mut mailmime_parameter {
    if mime.is_null()
        || name.is_null()
        || (*mime).mm_content_type.is_null()
        || (*(*mime).mm_content_type).ct_parameters.is_null()
    {
        return ptr::null_mut();
    }
    let mut cur: *mut clistiter;
    cur = (*(*(*mime).mm_content_type).ct_parameters).first;
    while !cur.is_null() {
        let param: *mut mailmime_parameter = (if !cur.is_null() {
            (*cur).data
        } else {
            ptr::null_mut()
        }) as *mut mailmime_parameter;
        if !param.is_null() && !(*param).pa_name.is_null() {
            if strcmp((*param).pa_name, name) == 0i32 {
                return param;
            }
        }
        cur = if !cur.is_null() {
            (*cur).next
        } else {
            ptr::null_mut()
        }
    }

    ptr::null_mut()
}

unsafe fn dc_mimeparser_add_single_part_if_known(
    mimeparser: &mut dc_mimeparser_t,
    mime: *mut mailmime,
) -> libc::c_int {
    let mut ok_to_continue = true;
    let old_part_count = mimeparser.parts.len();
    let mime_type: libc::c_int;
    let mime_data: *mut mailmime_data;
    let file_suffix: *mut libc::c_char = ptr::null_mut();
    let mut desired_filename: *mut libc::c_char = ptr::null_mut();
    let mut msg_type = Viewtype::Unknown;
    let mut raw_mime: *mut libc::c_char = ptr::null_mut();
    /* mmap_string_unref()'d if set */
    let mut transfer_decoding_buffer: *mut libc::c_char = ptr::null_mut();
    /* must not be free()'d */
    let mut decoded_data: *const libc::c_char = ptr::null();
    let mut decoded_data_bytes = 0;
    let mut simplifier: Option<Simplify> = None;
    if !(mime.is_null() || (*mime).mm_data.mm_single.is_null()) {
        mime_type = mailmime_get_mime_type(mime, &mut msg_type, &mut raw_mime);
        mime_data = (*mime).mm_data.mm_single;
        /* MAILMIME_DATA_FILE indicates, the data is in a file; AFAIK this is not used on parsing */
        if !((*mime_data).dt_type != MAILMIME_DATA_TEXT as libc::c_int
            || (*mime_data).dt_data.dt_text.dt_data.is_null()
            || (*mime_data).dt_data.dt_text.dt_length <= 0)
        {
            /* regard `Content-Transfer-Encoding:` */
            if !(0
                == mailmime_transfer_decode(
                    mime,
                    &mut decoded_data,
                    &mut decoded_data_bytes,
                    &mut transfer_decoding_buffer,
                ))
            {
                /* no always error - but no data */
                match mime_type {
                    60 | 70 => {
                        if simplifier.is_none() {
                            simplifier = Some(Simplify::new());
                        }
                        /* get from `Content-Type: text/...; charset=utf-8`; must not be free()'d */
                        let charset = mailmime_content_charset_get((*mime).mm_content_type);
                        if !charset.is_null()
                            && strcmp(charset, b"utf-8\x00" as *const u8 as *const libc::c_char)
                                != 0i32
                            && strcmp(charset, b"UTF-8\x00" as *const u8 as *const libc::c_char)
                                != 0i32
                        {
                            if let Some(encoding) = Charset::for_label(
                                CStr::from_ptr(charset).to_str().unwrap().as_bytes(),
                            ) {
                                let data = std::slice::from_raw_parts(
                                    decoded_data as *const u8,
                                    decoded_data_bytes,
                                );

                                let (res, _, _) = encoding.decode(data);
                                info!(mimeparser.context, "decoded message: '{}'", res);
                                if res.is_empty() {
                                    /* no error - but nothing to add */
                                    ok_to_continue = false;
                                } else {
                                    let b = res.as_bytes();
                                    decoded_data = b.as_ptr() as *const libc::c_char;
                                    decoded_data_bytes = b.len();
                                    std::mem::forget(res);
                                }
                            } else {
                                warn!(
                                    mimeparser.context,
                                    "Cannot convert {} bytes from \"{}\" to \"utf-8\".",
                                    decoded_data_bytes as libc::c_int,
                                    as_str(charset),
                                );
                            }
                        }
                        if ok_to_continue {
                            /* check header directly as is_send_by_messenger is not yet set up */
                            let is_msgrmsg =
                                !dc_mimeparser_lookup_optional_field(&mimeparser, "Chat-Version")
                                    .is_null();

                            let simplified_txt =
                                if decoded_data_bytes <= 0 || decoded_data.is_null() {
                                    "".into()
                                } else {
                                    let input_c = strndup(decoded_data, decoded_data_bytes as _);
                                    let input = to_string_lossy(input_c);
                                    let is_html = mime_type == 70;
                                    free(input_c as *mut _);

                                    simplifier.unwrap().simplify(&input, is_html, is_msgrmsg)
                                };
                            if !simplified_txt.is_empty() {
                                let mut part = dc_mimepart_new();
                                part.type_0 = Viewtype::Text;
                                part.int_mimetype = mime_type;
                                part.msg = Some(simplified_txt);
                                part.msg_raw = {
                                    let raw_c =
                                        strndup(decoded_data, decoded_data_bytes as libc::c_ulong);
                                    let raw = to_string_lossy(raw_c);
                                    free(raw_c.cast());
                                    Some(raw)
                                };
                                do_add_single_part(mimeparser, part);
                            }

                            if simplifier.unwrap().is_forwarded {
                                mimeparser.is_forwarded = true;
                            }
                        }
                    }
                    80 | 90 | 100 | 110 | 111 => {
                        /* try to get file name from
                           `Content-Disposition: ... filename*=...`
                        or `Content-Disposition: ... filename*0*=... filename*1*=... filename*2*=...`
                        or `Content-Disposition: ... filename=...` */
                        let mut filename_parts = String::new();
                        let mut cur1: *mut clistiter = (*(*(*mime).mm_mime_fields).fld_list).first;
                        while !cur1.is_null() {
                            let field: *mut mailmime_field = (if !cur1.is_null() {
                                (*cur1).data
                            } else {
                                ptr::null_mut()
                            })
                                as *mut mailmime_field;
                            if !field.is_null()
                                && (*field).fld_type == MAILMIME_FIELD_DISPOSITION as libc::c_int
                                && !(*field).fld_data.fld_disposition.is_null()
                            {
                                let file_disposition: *mut mailmime_disposition =
                                    (*field).fld_data.fld_disposition;
                                if !file_disposition.is_null() {
                                    let mut cur2: *mut clistiter =
                                        (*(*file_disposition).dsp_parms).first;
                                    while !cur2.is_null() {
                                        let dsp_param: *mut mailmime_disposition_parm =
                                            (if !cur2.is_null() {
                                                (*cur2).data
                                            } else {
                                                ptr::null_mut()
                                            })
                                                as *mut mailmime_disposition_parm;
                                        if !dsp_param.is_null() {
                                            if (*dsp_param).pa_type
                                                == MAILMIME_DISPOSITION_PARM_PARAMETER
                                                    as libc::c_int
                                                && !(*dsp_param).pa_data.pa_parameter.is_null()
                                                && !(*(*dsp_param).pa_data.pa_parameter)
                                                    .pa_name
                                                    .is_null()
                                                && strncmp(
                                                    (*(*dsp_param).pa_data.pa_parameter).pa_name,
                                                    b"filename*\x00" as *const u8
                                                        as *const libc::c_char,
                                                    9,
                                                ) == 0i32
                                            {
                                                filename_parts += &to_string_lossy(
                                                    (*(*dsp_param).pa_data.pa_parameter).pa_value,
                                                );
                                            } else if (*dsp_param).pa_type
                                                == MAILMIME_DISPOSITION_PARM_FILENAME as libc::c_int
                                            {
                                                desired_filename = dc_decode_header_words(
                                                    (*dsp_param).pa_data.pa_filename,
                                                )
                                            }
                                        }
                                        cur2 = if !cur2.is_null() {
                                            (*cur2).next
                                        } else {
                                            ptr::null_mut()
                                        }
                                    }
                                }
                                break;
                            } else {
                                cur1 = if !cur1.is_null() {
                                    (*cur1).next
                                } else {
                                    ptr::null_mut()
                                }
                            }
                        }
                        if !filename_parts.is_empty() {
                            free(desired_filename as *mut libc::c_void);
                            desired_filename =
                                dc_decode_ext_header(filename_parts.as_bytes()).strdup();
                        }
                        if desired_filename.is_null() {
                            let param = mailmime_find_ct_parameter(
                                mime,
                                b"name\x00" as *const u8 as *const libc::c_char,
                            );
                            if !param.is_null()
                                && !(*param).pa_value.is_null()
                                && 0 != *(*param).pa_value.offset(0isize) as libc::c_int
                            {
                                desired_filename = dc_strdup((*param).pa_value)
                            }
                        }
                        /* if there is still no filename, guess one */
                        if desired_filename.is_null() {
                            if !(*mime).mm_content_type.is_null()
                                && !(*(*mime).mm_content_type).ct_subtype.is_null()
                            {
                                desired_filename = dc_mprintf(
                                    b"file.%s\x00" as *const u8 as *const libc::c_char,
                                    (*(*mime).mm_content_type).ct_subtype,
                                );
                            } else {
                                ok_to_continue = false;
                            }
                        }
                        if ok_to_continue {
                            if strncmp(
                                desired_filename,
                                b"location\x00" as *const u8 as *const libc::c_char,
                                8,
                            ) == 0i32
                                && strncmp(
                                    desired_filename
                                        .offset(strlen(desired_filename) as isize)
                                        .offset(-4isize),
                                    b".kml\x00" as *const u8 as *const libc::c_char,
                                    4,
                                ) == 0i32
                            {
                                if !decoded_data.is_null() && decoded_data_bytes > 0 {
                                    let d =
                                        dc_null_terminate(decoded_data, decoded_data_bytes as i32);
                                    mimeparser.location_kml =
                                        location::Kml::parse(mimeparser.context, as_str(d)).ok();
                                    free(d.cast());
                                }
                            } else if strncmp(
                                desired_filename,
                                b"message\x00" as *const u8 as *const libc::c_char,
                                7,
                            ) == 0i32
                                && strncmp(
                                    desired_filename
                                        .offset(strlen(desired_filename) as isize)
                                        .offset(-4isize),
                                    b".kml\x00" as *const u8 as *const libc::c_char,
                                    4,
                                ) == 0i32
                            {
                                if !decoded_data.is_null() && decoded_data_bytes > 0 {
                                    let d =
                                        dc_null_terminate(decoded_data, decoded_data_bytes as i32);
                                    mimeparser.message_kml =
                                        location::Kml::parse(mimeparser.context, as_str(d)).ok();
                                    free(d.cast());
                                }
                            } else {
                                dc_replace_bad_utf8_chars(desired_filename);
                                do_add_single_file_part(
                                    mimeparser,
                                    msg_type,
                                    mime_type,
                                    as_str(raw_mime),
                                    decoded_data,
                                    decoded_data_bytes,
                                    desired_filename,
                                );
                            }
                        }
                    }
                    _ => {}
                }
            }
        }
    }
    /* add object? (we do not add all objects, eg. signatures etc. are ignored) */
    if !transfer_decoding_buffer.is_null() {
        mmap_string_unref(transfer_decoding_buffer);
    }
    free(file_suffix as *mut libc::c_void);
    free(desired_filename as *mut libc::c_void);
    free(raw_mime as *mut libc::c_void);
    (mimeparser.parts.len() > old_part_count) as libc::c_int
}

#[allow(non_snake_case)]
unsafe fn do_add_single_file_part(
    parser: &mut dc_mimeparser_t,
    msg_type: Viewtype,
    mime_type: libc::c_int,
    raw_mime: &str,
    decoded_data: *const libc::c_char,
    decoded_data_bytes: size_t,
    desired_filename: *const libc::c_char,
) {
    let pathNfilename: *mut libc::c_char;
    /* create a free file name to use */
    pathNfilename = dc_get_fine_pathNfilename(
        (*parser).context,
        b"$BLOBDIR\x00" as *const u8 as *const libc::c_char,
        desired_filename,
    );
    if !pathNfilename.is_null() {
        /* copy data to file */
        if !(dc_write_file(
            (*parser).context,
            pathNfilename,
            decoded_data as *const libc::c_void,
            decoded_data_bytes,
        ) == 0i32)
        {
            let mut part = dc_mimepart_new();
            part.type_0 = msg_type;
            part.int_mimetype = mime_type;
            part.bytes = decoded_data_bytes as libc::c_int;
            part.param.set(Param::File, as_str(pathNfilename));
            part.param.set(Param::MimeType, raw_mime);
            if mime_type == 80 {
                assert!(!decoded_data.is_null(), "invalid image data");
                let data = std::slice::from_raw_parts(
                    decoded_data as *const u8,
                    decoded_data_bytes as usize,
                );

                if let Ok((width, height)) = dc_get_filemeta(data) {
                    part.param.set_int(Param::Width, width as i32);
                    part.param.set_int(Param::Height, height as i32);
                }
            }
            do_add_single_part(parser, part);
        }
    }
    free(pathNfilename as *mut libc::c_void);
}

unsafe fn do_add_single_part(parser: &mut dc_mimeparser_t, mut part: dc_mimepart_t) {
    if (*parser).e2ee_helper.encrypted && (*parser).e2ee_helper.signatures.len() > 0 {
        part.param.set_int(Param::GuranteeE2ee, 1);
    } else if (*parser).e2ee_helper.encrypted {
        part.param.set_int(Param::ErroneousE2ee, 0x2);
    }
    parser.parts.push(part);
}

// TODO should return bool /rtn
pub unsafe fn mailmime_transfer_decode(
    mime: *mut mailmime,
    ret_decoded_data: *mut *const libc::c_char,
    ret_decoded_data_bytes: *mut size_t,
    ret_to_mmap_string_unref: *mut *mut libc::c_char,
) -> libc::c_int {
    let mut mime_transfer_encoding: libc::c_int = MAILMIME_MECHANISM_BINARY as libc::c_int;
    let mime_data: *mut mailmime_data;
    /* must not be free()'d */
    let decoded_data: *const libc::c_char;
    let mut decoded_data_bytes: size_t = 0i32 as size_t;
    /* mmap_string_unref()'d if set */
    let mut transfer_decoding_buffer: *mut libc::c_char = ptr::null_mut();
    if mime.is_null()
        || ret_decoded_data.is_null()
        || ret_decoded_data_bytes.is_null()
        || ret_to_mmap_string_unref.is_null()
        || !(*ret_decoded_data).is_null()
        || *ret_decoded_data_bytes != 0
        || !(*ret_to_mmap_string_unref).is_null()
    {
        return 0i32;
    }
    mime_data = (*mime).mm_data.mm_single;
    if !(*mime).mm_mime_fields.is_null() {
        let mut cur: *mut clistiter;
        cur = (*(*(*mime).mm_mime_fields).fld_list).first;
        while !cur.is_null() {
            let field: *mut mailmime_field = (if !cur.is_null() {
                (*cur).data
            } else {
                ptr::null_mut()
            }) as *mut mailmime_field;
            if !field.is_null()
                && (*field).fld_type == MAILMIME_FIELD_TRANSFER_ENCODING as libc::c_int
                && !(*field).fld_data.fld_encoding.is_null()
            {
                mime_transfer_encoding = (*(*field).fld_data.fld_encoding).enc_type;
                break;
            } else {
                cur = if !cur.is_null() {
                    (*cur).next
                } else {
                    ptr::null_mut()
                }
            }
        }
    }
    if mime_transfer_encoding == MAILMIME_MECHANISM_7BIT as libc::c_int
        || mime_transfer_encoding == MAILMIME_MECHANISM_8BIT as libc::c_int
        || mime_transfer_encoding == MAILMIME_MECHANISM_BINARY as libc::c_int
    {
        decoded_data = (*mime_data).dt_data.dt_text.dt_data;
        decoded_data_bytes = (*mime_data).dt_data.dt_text.dt_length;
        if decoded_data.is_null() || decoded_data_bytes <= 0 {
            return 0i32;
        }
    } else {
        let r: libc::c_int;
        let mut current_index: size_t = 0i32 as size_t;
        r = mailmime_part_parse(
            (*mime_data).dt_data.dt_text.dt_data,
            (*mime_data).dt_data.dt_text.dt_length,
            &mut current_index,
            mime_transfer_encoding,
            &mut transfer_decoding_buffer,
            &mut decoded_data_bytes,
        );
        if r != MAILIMF_NO_ERROR as libc::c_int
            || transfer_decoding_buffer.is_null()
            || decoded_data_bytes <= 0
        {
            return 0i32;
        }
        decoded_data = transfer_decoding_buffer
    }
    *ret_decoded_data = decoded_data;
    *ret_decoded_data_bytes = decoded_data_bytes;
    *ret_to_mmap_string_unref = transfer_decoding_buffer;

    1
}

pub unsafe fn dc_mimeparser_is_mailinglist_message(mimeparser: &dc_mimeparser_t) -> bool {
    if !dc_mimeparser_lookup_field(&mimeparser, "List-Id").is_null() {
        return true;
    }
    let precedence: *mut mailimf_optional_field =
        dc_mimeparser_lookup_optional_field(mimeparser, "Precedence");
    if !precedence.is_null() {
        if strcasecmp(
            (*precedence).fld_value,
            b"list\x00" as *const u8 as *const libc::c_char,
        ) == 0i32
            || strcasecmp(
                (*precedence).fld_value,
                b"bulk\x00" as *const u8 as *const libc::c_char,
            ) == 0i32
        {
            return true;
        }
    }

    false
}

pub unsafe fn dc_mimeparser_sender_equals_recipient(mimeparser: &dc_mimeparser_t) -> libc::c_int {
    let mut sender_equals_recipient: libc::c_int = 0i32;
    let fld: *const mailimf_field;
    let mut fld_from: *const mailimf_from = ptr::null();
    let mb: *mut mailimf_mailbox;

    if !mimeparser.header_root.is_null() {
        /* get From: and check there is exactly one sender */
        fld = mailimf_find_field(mimeparser.header_root, MAILIMF_FIELD_FROM as libc::c_int);
        if !(fld.is_null()
            || {
                fld_from = (*fld).fld_data.fld_from;
                fld_from.is_null()
            }
            || (*fld_from).frm_mb_list.is_null()
            || (*(*fld_from).frm_mb_list).mb_list.is_null()
            || (*(*(*fld_from).frm_mb_list).mb_list).count != 1i32)
        {
            mb = (if !(*(*(*fld_from).frm_mb_list).mb_list).first.is_null() {
                (*(*(*(*fld_from).frm_mb_list).mb_list).first).data
            } else {
                ptr::null_mut()
            }) as *mut mailimf_mailbox;
            if !mb.is_null() {
                let from_addr_norm = addr_normalize(as_str((*mb).mb_addr_spec));
                let recipients = mailimf_get_recipients(mimeparser.header_root);
                if recipients.len() == 1 {
                    if recipients.contains(from_addr_norm) {
                        sender_equals_recipient = 1i32;
                    }
                }
            }
        }
    }

    sender_equals_recipient
}

pub unsafe fn mailimf_get_recipients(imffields: *mut mailimf_fields) -> HashSet<String> {
    /* returned addresses are normalized. */
    let mut recipients: HashSet<String> = Default::default();
    let mut cur1: *mut clistiter;
    cur1 = (*(*imffields).fld_list).first;
    while !cur1.is_null() {
        let fld: *mut mailimf_field = (if !cur1.is_null() {
            (*cur1).data
        } else {
            ptr::null_mut()
        }) as *mut mailimf_field;
        let fld_to: *mut mailimf_to;
        let fld_cc: *mut mailimf_cc;
        let mut addr_list: *mut mailimf_address_list = ptr::null_mut();
        // TODO match on enums /rtn
        match (*fld).fld_type {
            13 => {
                fld_to = (*fld).fld_data.fld_to;
                if !fld_to.is_null() {
                    addr_list = (*fld_to).to_addr_list
                }
            }
            14 => {
                fld_cc = (*fld).fld_data.fld_cc;
                if !fld_cc.is_null() {
                    addr_list = (*fld_cc).cc_addr_list
                }
            }
            _ => {}
        }
        if !addr_list.is_null() {
            let mut cur2: *mut clistiter;
            cur2 = (*(*addr_list).ad_list).first;
            while !cur2.is_null() {
                let adr: *mut mailimf_address = (if !cur2.is_null() {
                    (*cur2).data
                } else {
                    ptr::null_mut()
                }) as *mut mailimf_address;
                if !adr.is_null() {
                    if (*adr).ad_type == MAILIMF_ADDRESS_MAILBOX as libc::c_int {
                        mailimf_get_recipients__add_addr(
                            &mut recipients,
                            (*adr).ad_data.ad_mailbox,
                        );
                    } else if (*adr).ad_type == MAILIMF_ADDRESS_GROUP as libc::c_int {
                        let group: *mut mailimf_group = (*adr).ad_data.ad_group;
                        if !group.is_null() && !(*group).grp_mb_list.is_null() {
                            let mut cur3: *mut clistiter;
                            cur3 = (*(*(*group).grp_mb_list).mb_list).first;
                            while !cur3.is_null() {
                                mailimf_get_recipients__add_addr(
                                    &mut recipients,
                                    (if !cur3.is_null() {
                                        (*cur3).data
                                    } else {
                                        ptr::null_mut()
                                    }) as *mut mailimf_mailbox,
                                );
                                cur3 = if !cur3.is_null() {
                                    (*cur3).next
                                } else {
                                    ptr::null_mut()
                                }
                            }
                        }
                    }
                }
                cur2 = if !cur2.is_null() {
                    (*cur2).next
                } else {
                    ptr::null_mut()
                }
            }
        }
        cur1 = if !cur1.is_null() {
            (*cur1).next
        } else {
            ptr::null_mut()
        }
    }

    recipients
}

/* ******************************************************************************
 * debug output
 ******************************************************************************/
/* DEBUG_MIME_OUTPUT */
/* ******************************************************************************
 * low-level-tools for getting a list of all recipients
 ******************************************************************************/

#[allow(non_snake_case)]
unsafe fn mailimf_get_recipients__add_addr(
    recipients: &mut HashSet<String>,
    mb: *mut mailimf_mailbox,
) {
    if !mb.is_null() {
        let addr_norm = addr_normalize(as_str((*mb).mb_addr_spec));
        recipients.insert(addr_norm.into());
    };
}

/*the result is a pointer to mime, must not be freed*/
pub unsafe fn mailimf_find_field(
    header: *mut mailimf_fields,
    wanted_fld_type: libc::c_int,
) -> *mut mailimf_field {
    if header.is_null() || (*header).fld_list.is_null() {
        return ptr::null_mut();
    }
    let mut cur1: *mut clistiter = (*(*header).fld_list).first;
    while !cur1.is_null() {
        let field: *mut mailimf_field = (if !cur1.is_null() {
            (*cur1).data
        } else {
            ptr::null_mut()
        }) as *mut mailimf_field;
        if !field.is_null() {
            if (*field).fld_type == wanted_fld_type {
                return field;
            }
        }
        cur1 = if !cur1.is_null() {
            (*cur1).next
        } else {
            ptr::null_mut()
        }
    }

    ptr::null_mut()
}

pub unsafe fn dc_mimeparser_repl_msg_by_error(
    mimeparser: &mut dc_mimeparser_t,
    error_msg: *const libc::c_char,
) {
    if mimeparser.parts.is_empty() {
        return;
    }
    let part = &mut mimeparser.parts[0];
    part.type_0 = Viewtype::Text;
    part.msg = Some(format!("[{}]", to_string_lossy(error_msg)));
    mimeparser.parts.truncate(1);
    assert_eq!(mimeparser.parts.len(), 1);
}

/*the result is a pointer to mime, must not be freed*/
pub unsafe fn mailmime_find_mailimf_fields(mime: *mut mailmime) -> *mut mailimf_fields {
    if mime.is_null() {
        return ptr::null_mut();
    }

    match (*mime).mm_type as _ {
        MAILMIME_MULTIPLE => {
            let mut cur: *mut clistiter = (*(*mime).mm_data.mm_multipart.mm_mp_list).first;
            while !cur.is_null() {
                let header: *mut mailimf_fields = mailmime_find_mailimf_fields(
                    (if !cur.is_null() {
                        (*cur).data
                    } else {
                        ptr::null_mut()
                    }) as *mut mailmime,
                );
                if !header.is_null() {
                    return header;
                }
                cur = if !cur.is_null() {
                    (*cur).next
                } else {
                    ptr::null_mut()
                }
            }
        }
        MAILMIME_MESSAGE => return (*mime).mm_data.mm_message.mm_fields,
        _ => {}
    }

    ptr::null_mut()
}

pub unsafe fn mailimf_find_optional_field(
    header: *mut mailimf_fields,
    wanted_fld_name: *const libc::c_char,
) -> *mut mailimf_optional_field {
    if header.is_null() || (*header).fld_list.is_null() {
        return ptr::null_mut();
    }
    let mut cur1: *mut clistiter = (*(*header).fld_list).first;
    while !cur1.is_null() {
        let field: *mut mailimf_field = (if !cur1.is_null() {
            (*cur1).data
        } else {
            ptr::null_mut()
        }) as *mut mailimf_field;
        if !field.is_null() && (*field).fld_type == MAILIMF_FIELD_OPTIONAL_FIELD as libc::c_int {
            let optional_field: *mut mailimf_optional_field = (*field).fld_data.fld_optional_field;
            if !optional_field.is_null()
                && !(*optional_field).fld_name.is_null()
                && !(*optional_field).fld_value.is_null()
                && strcasecmp((*optional_field).fld_name, wanted_fld_name) == 0i32
            {
                return optional_field;
            }
        }
        cur1 = if !cur1.is_null() {
            (*cur1).next
        } else {
            ptr::null_mut()
        }
    }

    ptr::null_mut()
}

#[cfg(test)]
mod tests {
    use super::*;
    use crate::test_utils::*;
    use std::ffi::CStr;

    #[test]
    fn test_mailmime_parse() {
        unsafe {
            let txt: *const libc::c_char =
                b"FieldA: ValueA\nFieldB: ValueB\n\x00" as *const u8 as *const libc::c_char;
            let mut mime: *mut mailmime = ptr::null_mut();
            let mut dummy: size_t = 0i32 as size_t;
            let res = mailmime_parse(txt, strlen(txt), &mut dummy, &mut mime);

            assert_eq!(res, MAIL_NO_ERROR as libc::c_int);
            assert!(!mime.is_null());

            let fields: *mut mailimf_fields = mailmime_find_mailimf_fields(mime);
            assert!(!fields.is_null());

            let mut of_a: *mut mailimf_optional_field = mailimf_find_optional_field(
                fields,
                b"fielda\x00" as *const u8 as *const libc::c_char,
            );

            assert!(!of_a.is_null());
            assert!(!(*of_a).fld_value.is_null());
            assert_eq!(
                CStr::from_ptr((*of_a).fld_name as *const libc::c_char)
                    .to_str()
                    .unwrap(),
                "FieldA",
            );
            assert_eq!(
                CStr::from_ptr((*of_a).fld_value as *const libc::c_char)
                    .to_str()
                    .unwrap(),
                "ValueA",
            );

            of_a = mailimf_find_optional_field(
                fields,
                b"FIELDA\x00" as *const u8 as *const libc::c_char,
            );

            assert!(!of_a.is_null());
            assert!(!(*of_a).fld_value.is_null());
            assert_eq!(
                CStr::from_ptr((*of_a).fld_name as *const libc::c_char)
                    .to_str()
                    .unwrap(),
                "FieldA",
            );
            assert_eq!(
                CStr::from_ptr((*of_a).fld_value as *const libc::c_char)
                    .to_str()
                    .unwrap(),
                "ValueA",
            );

            let of_b: *mut mailimf_optional_field = mailimf_find_optional_field(
                fields,
                b"FieldB\x00" as *const u8 as *const libc::c_char,
            );

            assert!(!of_b.is_null());
            assert!(!(*of_b).fld_value.is_null());
            assert_eq!(
                CStr::from_ptr((*of_b).fld_value as *const libc::c_char)
                    .to_str()
                    .unwrap(),
                "ValueB",
            );

            mailmime_free(mime);
        }
    }
    #[test]
    fn test_dc_mimeparser_with_context() {
        unsafe {
            let context = dummy_context();
            let raw = b"Content-Type: multipart/mixed; boundary=\"==break==\";\nSubject: outer-subject\nX-Special-A: special-a\nFoo: Bar\nChat-Version: 0.0\n\n--==break==\nContent-Type: text/plain; protected-headers=\"v1\";\nSubject: inner-subject\nX-Special-B: special-b\nFoo: Xy\nChat-Version: 1.0\n\ntest1\n\n--==break==--\n\n\x00";
            let mut mimeparser = dc_mimeparser_parse(&context.ctx, &raw[..]);

            assert_eq!(mimeparser.subject, Some("inner-subject".into()));

            let mut of: *mut mailimf_optional_field =
                dc_mimeparser_lookup_optional_field(&mimeparser, "X-Special-A");
            assert_eq!(
                &to_string((*of).fld_value as *const libc::c_char),
                "special-a",
            );

            of = dc_mimeparser_lookup_optional_field(&mimeparser, "Foo");
            assert_eq!(&to_string((*of).fld_value as *const libc::c_char), "Bar",);

            of = dc_mimeparser_lookup_optional_field(&mimeparser, "Chat-Version");
            assert_eq!(&to_string((*of).fld_value as *const libc::c_char), "1.0",);
            assert_eq!(mimeparser.parts.len(), 1);

            dc_mimeparser_unref(&mut mimeparser);
        }
    }
}<|MERGE_RESOLUTION|>--- conflicted
+++ resolved
@@ -132,21 +132,9 @@
         dc_mimeparser_parse_mime_recursive(mimeparser_ref, mimeparser_ref.mimeroot);
         let field: *mut mailimf_field = dc_mimeparser_lookup_field(&mimeparser, "Subject");
         if !field.is_null() && (*field).fld_type == MAILIMF_FIELD_SUBJECT as libc::c_int {
-<<<<<<< HEAD
-            let decoded = dc_decode_header_words((*(*field).fld_data.fld_subject).sbj_value);
-            if decoded.is_null()
-            /* XXX: can it happen? */
-            {
-                mimeparser.subject = None
-            } else {
-                mimeparser.subject = Some(to_string_lossy(decoded));
-                free(decoded.cast());
-            }
-=======
             let subj = (*(*field).fld_data.fld_subject).sbj_value;
 
             mimeparser.subject = as_opt_str(subj).map(dc_decode_header_words_safe);
->>>>>>> dfaa8e45
         }
         if !dc_mimeparser_lookup_optional_field(&mut mimeparser, "Chat-Version").is_null() {
             mimeparser.is_send_by_messenger = true
